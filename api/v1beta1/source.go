/*
Copyright 2020 The Flux authors

Licensed under the Apache License, Version 2.0 (the "License");
you may not use this file except in compliance with the License.
You may obtain a copy of the License at

    http://www.apache.org/licenses/LICENSE-2.0

Unless required by applicable law or agreed to in writing, software
distributed under the License is distributed on an "AS IS" BASIS,
WITHOUT WARRANTIES OR CONDITIONS OF ANY KIND, either express or implied.
See the License for the specific language governing permissions and
limitations under the License.
*/

package v1beta1

import (
	"time"

	metav1 "k8s.io/apimachinery/pkg/apis/meta/v1"
	"k8s.io/apimachinery/pkg/runtime"
)

const (
	// SourceIndexKey is the key used for indexing resources
	// resources based on their Source.
	SourceIndexKey string = ".metadata.source"
)

// Source interface must be supported by all API types.
// +k8s:deepcopy-gen=false
type Source interface {
<<<<<<< HEAD
=======
	runtime.Object
>>>>>>> a1e50676
	// GetRequeueAfter returns the duration after which the source must be reconciled again.
	GetRequeueAfter() time.Duration
	// GetArtifact returns the latest artifact from the source if present in the
	// status sub-resource.
	GetArtifact() *Artifact
	// GetInterval returns the interval at which the source is updated.
	// Deprecated: use GetRequeueAfter instead.
	GetInterval() metav1.Duration
}<|MERGE_RESOLUTION|>--- conflicted
+++ resolved
@@ -32,10 +32,7 @@
 // Source interface must be supported by all API types.
 // +k8s:deepcopy-gen=false
 type Source interface {
-<<<<<<< HEAD
-=======
 	runtime.Object
->>>>>>> a1e50676
 	// GetRequeueAfter returns the duration after which the source must be reconciled again.
 	GetRequeueAfter() time.Duration
 	// GetArtifact returns the latest artifact from the source if present in the
