--- conflicted
+++ resolved
@@ -3,16 +3,6 @@
 go 1.17
 
 require (
-<<<<<<< HEAD
-	github.com/fluxcd/pkg/apis/acl v0.0.1
-	github.com/fluxcd/pkg/apis/meta v0.11.0-rc.1
-	// TODO(hidde): introduction of the runtime package is temporary, and the dependency should be removed as soon as
-	//  all APIs have been updated to the runtime standards (more specifically; have dropped their condition modifying
-	//  functions).
-	github.com/fluxcd/pkg/runtime v0.13.0-rc.3
-	k8s.io/apimachinery v0.22.2
-	sigs.k8s.io/controller-runtime v0.10.2
-=======
 	github.com/fluxcd/pkg/apis/acl v0.0.3
 	github.com/fluxcd/pkg/apis/meta v0.11.0-rc.3
 	// TODO(hidde): introduction of the runtime package is temporary, and the dependency should be removed as soon as
@@ -56,5 +46,4 @@
 	sigs.k8s.io/json v0.0.0-20211208200746-9f7c6b3444d2 // indirect
 	sigs.k8s.io/structured-merge-diff/v4 v4.2.0 // indirect
 	sigs.k8s.io/yaml v1.3.0 // indirect
->>>>>>> a1e50676
 )