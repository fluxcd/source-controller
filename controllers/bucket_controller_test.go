/*
Copyright 2021 The Flux authors

Licensed under the Apache License, Version 2.0 (the "License");
you may not use this file except in compliance with the License.
You may obtain a copy of the License at

    http://www.apache.org/licenses/LICENSE-2.0

Unless required by applicable law or agreed to in writing, software
distributed under the License is distributed on an "AS IS" BASIS,
WITHOUT WARRANTIES OR CONDITIONS OF ANY KIND, either express or implied.
See the License for the specific language governing permissions and
limitations under the License.
*/

package controllers

import (
	"context"
	"crypto/md5"
	"encoding/json"
	"fmt"
	"net/http"
	"net/http/httptest"
	"net/url"
	"os"
	"path"
	"path/filepath"
	"strings"
	"testing"
	"time"

<<<<<<< HEAD
=======
	"github.com/darkowlzz/controller-check/status"
>>>>>>> a1e50676
	"github.com/go-logr/logr"
	. "github.com/onsi/gomega"
	raw "google.golang.org/api/storage/v1"
	corev1 "k8s.io/api/core/v1"
	apierrors "k8s.io/apimachinery/pkg/api/errors"
	metav1 "k8s.io/apimachinery/pkg/apis/meta/v1"
<<<<<<< HEAD
=======
	"k8s.io/client-go/tools/record"
>>>>>>> a1e50676
	"sigs.k8s.io/controller-runtime/pkg/client"
	fakeclient "sigs.k8s.io/controller-runtime/pkg/client/fake"
	"sigs.k8s.io/controller-runtime/pkg/log"

	"github.com/fluxcd/pkg/apis/meta"
	"github.com/fluxcd/pkg/runtime/conditions"

	sourcev1 "github.com/fluxcd/source-controller/api/v1beta1"
	sreconcile "github.com/fluxcd/source-controller/internal/reconcile"
)

// Environment variable to set the GCP Storage host for the GCP client.
const ENV_GCP_STORAGE_HOST = "STORAGE_EMULATOR_HOST"

func TestBucketReconciler_Reconcile(t *testing.T) {
	g := NewWithT(t)

	s3Server := newS3Server("test-bucket")
	s3Server.Objects = []*s3MockObject{
		{
			Key:          "test.yaml",
			Content:      []byte("test"),
			ContentType:  "text/plain",
			LastModified: time.Now(),
		},
	}
	s3Server.Start()
	defer s3Server.Stop()

	g.Expect(s3Server.HTTPAddress()).ToNot(BeEmpty())
	u, err := url.Parse(s3Server.HTTPAddress())
	g.Expect(err).NotTo(HaveOccurred())

	secret := &corev1.Secret{
		ObjectMeta: metav1.ObjectMeta{
			GenerateName: "bucket-reconcile-",
			Namespace:    "default",
		},
		Data: map[string][]byte{
			"accesskey": []byte("key"),
			"secretkey": []byte("secret"),
		},
	}
	g.Expect(testEnv.Create(ctx, secret)).To(Succeed())
	defer testEnv.Delete(ctx, secret)

	obj := &sourcev1.Bucket{
		ObjectMeta: metav1.ObjectMeta{
			GenerateName: "bucket-reconcile-",
			Namespace:    "default",
		},
		Spec: sourcev1.BucketSpec{
			Provider:   "generic",
			BucketName: s3Server.BucketName,
			Endpoint:   u.Host,
			Insecure:   true,
			Interval:   metav1.Duration{Duration: interval},
			Timeout:    &metav1.Duration{Duration: timeout},
			SecretRef: &meta.LocalObjectReference{
				Name: secret.Name,
			},
		},
	}
	g.Expect(testEnv.Create(ctx, obj)).To(Succeed())

	key := client.ObjectKey{Name: obj.Name, Namespace: obj.Namespace}

	// Wait for finalizer to be set
	g.Eventually(func() bool {
		if err := testEnv.Get(ctx, key, obj); err != nil {
			return false
		}
		return len(obj.Finalizers) > 0
	}, timeout).Should(BeTrue())

	// Wait for Bucket to be Ready
	g.Eventually(func() bool {
		if err := testEnv.Get(ctx, key, obj); err != nil {
			return false
		}
		if !conditions.IsReady(obj) || obj.Status.Artifact == nil {
			return false
		}
		readyCondition := conditions.Get(obj, meta.ReadyCondition)
		return obj.Generation == readyCondition.ObservedGeneration &&
			obj.Generation == obj.Status.ObservedGeneration
	}, timeout).Should(BeTrue())

<<<<<<< HEAD
=======
	// Check if the object status is valid.
	condns := &status.Conditions{NegativePolarity: bucketReadyDepsNegative}
	checker := status.NewChecker(testEnv.Client, testEnv.GetScheme(), condns)
	checker.CheckErr(ctx, obj)

>>>>>>> a1e50676
	g.Expect(testEnv.Delete(ctx, obj)).To(Succeed())

	// Wait for Bucket to be deleted
	g.Eventually(func() bool {
		if err := testEnv.Get(ctx, key, obj); err != nil {
			return apierrors.IsNotFound(err)
		}
		return false
	}, timeout).Should(BeTrue())
}

func TestBucketReconciler_reconcileStorage(t *testing.T) {
	tests := []struct {
		name             string
		beforeFunc       func(obj *sourcev1.Bucket, storage *Storage) error
		want             sreconcile.Result
		wantErr          bool
		assertArtifact   *sourcev1.Artifact
		assertConditions []metav1.Condition
		assertPaths      []string
	}{
		{
			name: "garbage collects",
			beforeFunc: func(obj *sourcev1.Bucket, storage *Storage) error {
				revisions := []string{"a", "b", "c"}
				for n := range revisions {
					v := revisions[n]
					obj.Status.Artifact = &sourcev1.Artifact{
						Path:     fmt.Sprintf("/reconcile-storage/%s.txt", v),
						Revision: v,
					}
					if err := testStorage.MkdirAll(*obj.Status.Artifact); err != nil {
						return err
					}
					if err := testStorage.AtomicWriteFile(obj.Status.Artifact, strings.NewReader(v), 0644); err != nil {
						return err
					}
				}
				testStorage.SetArtifactURL(obj.Status.Artifact)
				return nil
			},
			want: sreconcile.ResultSuccess,
			assertArtifact: &sourcev1.Artifact{
				Path:     "/reconcile-storage/c.txt",
				Revision: "c",
				Checksum: "2e7d2c03a9507ae265ecf5b5356885a53393a2029d241394997265a1a25aefc6",
				URL:      testStorage.Hostname + "/reconcile-storage/c.txt",
			},
			assertPaths: []string{
				"/reconcile-storage/c.txt",
				"!/reconcile-storage/b.txt",
				"!/reconcile-storage/a.txt",
			},
		},
		{
			name: "notices missing artifact in storage",
			beforeFunc: func(obj *sourcev1.Bucket, storage *Storage) error {
				obj.Status.Artifact = &sourcev1.Artifact{
					Path:     fmt.Sprintf("/reconcile-storage/invalid.txt"),
					Revision: "d",
				}
				testStorage.SetArtifactURL(obj.Status.Artifact)
				return nil
			},
			want: sreconcile.ResultSuccess,
			assertPaths: []string{
				"!/reconcile-storage/invalid.txt",
			},
			assertConditions: []metav1.Condition{
				*conditions.TrueCondition(meta.ReconcilingCondition, "NoArtifact", "No artifact for resource in storage"),
			},
		},
		{
			name: "updates hostname on diff from current",
			beforeFunc: func(obj *sourcev1.Bucket, storage *Storage) error {
				obj.Status.Artifact = &sourcev1.Artifact{
					Path:     fmt.Sprintf("/reconcile-storage/hostname.txt"),
					Revision: "f",
					Checksum: "3b9c358f36f0a31b6ad3e14f309c7cf198ac9246e8316f9ce543d5b19ac02b80",
					URL:      "http://outdated.com/reconcile-storage/hostname.txt",
				}
				if err := testStorage.MkdirAll(*obj.Status.Artifact); err != nil {
					return err
				}
				if err := testStorage.AtomicWriteFile(obj.Status.Artifact, strings.NewReader("file"), 0644); err != nil {
					return err
				}
				return nil
			},
			want: sreconcile.ResultSuccess,
			assertPaths: []string{
				"/reconcile-storage/hostname.txt",
			},
			assertArtifact: &sourcev1.Artifact{
				Path:     "/reconcile-storage/hostname.txt",
				Revision: "f",
				Checksum: "3b9c358f36f0a31b6ad3e14f309c7cf198ac9246e8316f9ce543d5b19ac02b80",
				URL:      testStorage.Hostname + "/reconcile-storage/hostname.txt",
			},
		},
	}
	for _, tt := range tests {
		t.Run(tt.name, func(t *testing.T) {
			g := NewWithT(t)

			r := &BucketReconciler{
<<<<<<< HEAD
				Storage: testStorage,
=======
				EventRecorder: record.NewFakeRecorder(32),
				Storage:       testStorage,
>>>>>>> a1e50676
			}

			obj := &sourcev1.Bucket{
				ObjectMeta: metav1.ObjectMeta{
					GenerateName: "test-",
				},
<<<<<<< HEAD
			}
			if tt.beforeFunc != nil {
				g.Expect(tt.beforeFunc(obj, testStorage)).To(Succeed())
			}

			var artifact sourcev1.Artifact

			got, err := r.reconcileStorage(context.TODO(), obj, &artifact, "")
			g.Expect(err != nil).To(Equal(tt.wantErr))
			g.Expect(got).To(Equal(tt.want))

			g.Expect(obj.Status.Artifact).To(MatchArtifact(tt.assertArtifact))
			if tt.assertArtifact != nil && tt.assertArtifact.URL != "" {
				g.Expect(obj.Status.Artifact.URL).To(Equal(tt.assertArtifact.URL))
			}
			g.Expect(obj.Status.Conditions).To(conditions.MatchConditions(tt.assertConditions))

			for _, p := range tt.assertPaths {
				absoluteP := filepath.Join(testStorage.BasePath, p)
				if !strings.HasPrefix(p, "!") {
					g.Expect(absoluteP).To(BeAnExistingFile())
					continue
				}
				g.Expect(absoluteP).NotTo(BeAnExistingFile())
			}
		})
	}
}

func TestBucketReconciler_reconcileMinioSource(t *testing.T) {
	tests := []struct {
		name             string
		bucketName       string
		bucketObjects    []*s3MockObject
		middleware       http.Handler
		secret           *corev1.Secret
		beforeFunc       func(obj *sourcev1.Bucket)
		want             sreconcile.Result
		wantErr          bool
		assertArtifact   sourcev1.Artifact
		assertConditions []metav1.Condition
	}{
		{
			name:       "reconciles source",
			bucketName: "dummy",
			bucketObjects: []*s3MockObject{
				{
					Key:          "test.txt",
					Content:      []byte("test"),
					ContentType:  "text/plain",
					LastModified: time.Now(),
				},
			},
			want: sreconcile.ResultSuccess,
			assertArtifact: sourcev1.Artifact{
				Path:     "bucket/test-bucket/f0467900d3cede8323f3e61a1467f7cd370d1c0d942ff990a1a7be1eb1a231e8.tar.gz",
				Revision: "f0467900d3cede8323f3e61a1467f7cd370d1c0d942ff990a1a7be1eb1a231e8",
			},
			assertConditions: []metav1.Condition{
				*conditions.TrueCondition(sourcev1.ArtifactOutdatedCondition, "NewRevision", "New upstream revision 'f0467900d3cede8323f3e61a1467f7cd370d1c0d942ff990a1a7be1eb1a231e8'"),
				*conditions.TrueCondition(meta.ReconcilingCondition, "NewRevision", "New upstream revision 'f0467900d3cede8323f3e61a1467f7cd370d1c0d942ff990a1a7be1eb1a231e8'"),
			},
		},
		// TODO(hidde): middleware for mock server
		//{
		//	name: "authenticates using secretRef",
		//	bucketName: "dummy",
		//},
		{
			name:       "observes non-existing secretRef",
			bucketName: "dummy",
			beforeFunc: func(obj *sourcev1.Bucket) {
				obj.Spec.SecretRef = &meta.LocalObjectReference{
					Name: "dummy",
				}
			},
			wantErr: true,
			assertConditions: []metav1.Condition{
				*conditions.TrueCondition(sourcev1.FetchFailedCondition, sourcev1.AuthenticationFailedReason, "Failed to get secret '/dummy': secrets \"dummy\" not found"),
			},
		},
		{
			name:       "observes invalid secretRef",
			bucketName: "dummy",
			secret: &corev1.Secret{
				ObjectMeta: metav1.ObjectMeta{
					Name: "dummy",
				},
			},
			beforeFunc: func(obj *sourcev1.Bucket) {
				obj.Spec.SecretRef = &meta.LocalObjectReference{
					Name: "dummy",
				}
			},
			wantErr: true,
			assertConditions: []metav1.Condition{
				*conditions.TrueCondition(sourcev1.FetchFailedCondition, sourcev1.BucketOperationFailedReason, "Failed to construct S3 client: invalid 'dummy' secret data: required fields"),
			},
		},
		{
			name:       "observes non-existing bucket name",
			bucketName: "dummy",
			beforeFunc: func(obj *sourcev1.Bucket) {
				obj.Spec.BucketName = "invalid"
			},
			wantErr: true,
			assertConditions: []metav1.Condition{
				*conditions.TrueCondition(sourcev1.FetchFailedCondition, sourcev1.BucketOperationFailedReason, "Bucket 'invalid' does not exist"),
			},
		},
		{
			name: "transient bucket name API failure",
			beforeFunc: func(obj *sourcev1.Bucket) {
				obj.Spec.Endpoint = "transient.example.com"
				obj.Spec.BucketName = "unavailable"
			},
			wantErr: true,
			assertConditions: []metav1.Condition{
				*conditions.TrueCondition(sourcev1.FetchFailedCondition, sourcev1.BucketOperationFailedReason, "Failed to verify existence of bucket 'unavailable'"),
			},
		},
		{
			// TODO(hidde): test the lesser happy paths
			name:       ".sourceignore",
			bucketName: "dummy",
			bucketObjects: []*s3MockObject{
				{
					Key:          ".sourceignore",
					Content:      []byte("ignored/file.txt"),
					ContentType:  "text/plain",
					LastModified: time.Now(),
				},
				{
					Key:          "ignored/file.txt",
					Content:      []byte("ignored/file.txt"),
					ContentType:  "text/plain",
					LastModified: time.Now(),
				},
				{
					Key:          "included/file.txt",
					Content:      []byte("included/file.txt"),
					ContentType:  "text/plain",
					LastModified: time.Now(),
				},
			},
			want: sreconcile.ResultSuccess,
			assertArtifact: sourcev1.Artifact{
				Path:     "bucket/test-bucket/94992ae8fb8300723e970e304ea3414266cb414e364ba3f570bb09069f883100.tar.gz",
				Revision: "94992ae8fb8300723e970e304ea3414266cb414e364ba3f570bb09069f883100",
			},
			assertConditions: []metav1.Condition{
				*conditions.TrueCondition(sourcev1.ArtifactOutdatedCondition, "NewRevision", "New upstream revision '94992ae8fb8300723e970e304ea3414266cb414e364ba3f570bb09069f883100'"),
				*conditions.TrueCondition(meta.ReconcilingCondition, "NewRevision", "New upstream revision '94992ae8fb8300723e970e304ea3414266cb414e364ba3f570bb09069f883100'"),
			},
		},
		{
			name:       "spec.ignore overrides .sourceignore",
			bucketName: "dummy",
			beforeFunc: func(obj *sourcev1.Bucket) {
				ignore := "included/file.txt"
				obj.Spec.Ignore = &ignore
			},
			bucketObjects: []*s3MockObject{
				{
					Key:          ".sourceignore",
					Content:      []byte("ignored/file.txt"),
					ContentType:  "text/plain",
					LastModified: time.Now(),
				},
				{
					Key:          "ignored/file.txt",
					Content:      []byte("ignored/file.txt"),
					ContentType:  "text/plain",
					LastModified: time.Now(),
				},
				{
					Key:          "included/file.txt",
					Content:      []byte("included/file.txt"),
					ContentType:  "text/plain",
					LastModified: time.Now(),
				},
			},
			want: sreconcile.ResultSuccess,
			assertArtifact: sourcev1.Artifact{
				Path:     "bucket/test-bucket/e3b0c44298fc1c149afbf4c8996fb92427ae41e4649b934ca495991b7852b855.tar.gz",
				Revision: "e3b0c44298fc1c149afbf4c8996fb92427ae41e4649b934ca495991b7852b855",
			},
			assertConditions: []metav1.Condition{
				*conditions.TrueCondition(sourcev1.ArtifactOutdatedCondition, "NewRevision", "New upstream revision 'e3b0c44298fc1c149afbf4c8996fb92427ae41e4649b934ca495991b7852b855'"),
				*conditions.TrueCondition(meta.ReconcilingCondition, "NewRevision", "New upstream revision 'e3b0c44298fc1c149afbf4c8996fb92427ae41e4649b934ca495991b7852b855'"),
			},
		},
		{
			name:       "up-to-date artifact",
			bucketName: "dummy",
			beforeFunc: func(obj *sourcev1.Bucket) {
				obj.Status.Artifact = &sourcev1.Artifact{
					Revision: "f0467900d3cede8323f3e61a1467f7cd370d1c0d942ff990a1a7be1eb1a231e8",
				}
			},
			bucketObjects: []*s3MockObject{
				{
					Key:          "test.txt",
					Content:      []byte("test"),
					ContentType:  "text/plain",
					LastModified: time.Now(),
				},
			},
			want: sreconcile.ResultSuccess,
			assertArtifact: sourcev1.Artifact{
				Path:     "bucket/test-bucket/f0467900d3cede8323f3e61a1467f7cd370d1c0d942ff990a1a7be1eb1a231e8.tar.gz",
				Revision: "f0467900d3cede8323f3e61a1467f7cd370d1c0d942ff990a1a7be1eb1a231e8",
			},
			assertConditions: []metav1.Condition{},
		},
		{
			name:       "Removes FetchFailedCondition after reconciling source",
			bucketName: "dummy",
			beforeFunc: func(obj *sourcev1.Bucket) {
				conditions.MarkTrue(obj, sourcev1.FetchFailedCondition, sourcev1.BucketOperationFailedReason, "Failed to read test file")
			},
			bucketObjects: []*s3MockObject{
				{
					Key:          "test.txt",
					Content:      []byte("test"),
					ContentType:  "text/plain",
					LastModified: time.Now(),
				},
			},
			want: sreconcile.ResultSuccess,
			assertArtifact: sourcev1.Artifact{
				Path:     "bucket/test-bucket/f0467900d3cede8323f3e61a1467f7cd370d1c0d942ff990a1a7be1eb1a231e8.tar.gz",
				Revision: "f0467900d3cede8323f3e61a1467f7cd370d1c0d942ff990a1a7be1eb1a231e8",
			},
			assertConditions: []metav1.Condition{
				*conditions.TrueCondition(sourcev1.ArtifactOutdatedCondition, "NewRevision", "New upstream revision 'f0467900d3cede8323f3e61a1467f7cd370d1c0d942ff990a1a7be1eb1a231e8'"),
				*conditions.TrueCondition(meta.ReconcilingCondition, "NewRevision", "New upstream revision 'f0467900d3cede8323f3e61a1467f7cd370d1c0d942ff990a1a7be1eb1a231e8'"),
			},
		},
	}
	for _, tt := range tests {
		t.Run(tt.name, func(t *testing.T) {
			g := NewWithT(t)

			builder := fakeclient.NewClientBuilder().WithScheme(testEnv.Scheme())
			if tt.secret != nil {
				builder.WithObjects(tt.secret)
			}
			r := &BucketReconciler{
				Client:  builder.Build(),
				Storage: testStorage,
			}
			tmpDir, err := os.MkdirTemp("", "reconcile-bucket-source-")
			g.Expect(err).ToNot(HaveOccurred())
			defer os.RemoveAll(tmpDir)

			obj := &sourcev1.Bucket{
				TypeMeta: metav1.TypeMeta{
					Kind: sourcev1.BucketKind,
				},
				ObjectMeta: metav1.ObjectMeta{
					Name: "test-bucket",
				},
				Spec: sourcev1.BucketSpec{
					Timeout: &metav1.Duration{Duration: timeout},
				},
			}

			var server *s3MockServer
			if tt.bucketName != "" {
				server = newS3Server(tt.bucketName)
				server.Objects = tt.bucketObjects
				server.Start()
				defer server.Stop()

				g.Expect(server.HTTPAddress()).ToNot(BeEmpty())
				u, err := url.Parse(server.HTTPAddress())
				g.Expect(err).NotTo(HaveOccurred())

				obj.Spec.BucketName = tt.bucketName
				obj.Spec.Endpoint = u.Host
				// TODO(hidde): also test TLS
				obj.Spec.Insecure = true
			}
			if tt.beforeFunc != nil {
				tt.beforeFunc(obj)
			}

			artifact := &sourcev1.Artifact{}
			got, err := r.reconcileSource(context.TODO(), obj, artifact, tmpDir)
			g.Expect(err != nil).To(Equal(tt.wantErr))
			g.Expect(got).To(Equal(tt.want))

			g.Expect(artifact).To(MatchArtifact(tt.assertArtifact.DeepCopy()))
			g.Expect(obj.Status.Conditions).To(conditions.MatchConditions(tt.assertConditions))
		})
	}
}

func TestBucketReconciler_reconcileGCPSource(t *testing.T) {
	tests := []struct {
		name             string
		bucketName       string
		bucketObjects    []*gcpMockObject
		secret           *corev1.Secret
		beforeFunc       func(obj *sourcev1.Bucket)
		want             sreconcile.Result
		wantErr          bool
		assertArtifact   sourcev1.Artifact
		assertConditions []metav1.Condition
	}{
		{
			name:       "reconciles source",
			bucketName: "dummy",
			bucketObjects: []*gcpMockObject{
				{
					Key:         "test.txt",
					ContentType: "text/plain",
					Content:     []byte("test"),
				},
			},
			secret: &corev1.Secret{
				ObjectMeta: metav1.ObjectMeta{
					Name: "dummy",
				},
				Data: map[string][]byte{
					"accesskey":      []byte("key"),
					"secretkey":      []byte("secret"),
					"serviceaccount": []byte("testsa"),
				},
			},
			beforeFunc: func(obj *sourcev1.Bucket) {
				obj.Spec.SecretRef = &meta.LocalObjectReference{
					Name: "dummy",
				}
			},
			want: sreconcile.ResultSuccess,
			assertArtifact: sourcev1.Artifact{
				Path:     "bucket/test-bucket/23d97ef9557996c9d911df4359d6086eda7bec5af76e43651581d80f5bcad4b8.tar.gz",
				Revision: "23d97ef9557996c9d911df4359d6086eda7bec5af76e43651581d80f5bcad4b8",
			},
			assertConditions: []metav1.Condition{
				*conditions.TrueCondition(sourcev1.ArtifactOutdatedCondition, "NewRevision", "New upstream revision '23d97ef9557996c9d911df4359d6086eda7bec5af76e43651581d80f5bcad4b8'"),
				*conditions.TrueCondition(meta.ReconcilingCondition, "NewRevision", "New upstream revision '23d97ef9557996c9d911df4359d6086eda7bec5af76e43651581d80f5bcad4b8'"),
			},
		},
		{
			name:       "observes non-existing secretRef",
			bucketName: "dummy",
			beforeFunc: func(obj *sourcev1.Bucket) {
				obj.Spec.SecretRef = &meta.LocalObjectReference{
					Name: "dummy",
				}
			},
			want:    sreconcile.ResultEmpty,
			wantErr: true,
			assertConditions: []metav1.Condition{
				*conditions.TrueCondition(sourcev1.FetchFailedCondition, sourcev1.AuthenticationFailedReason, "Failed to get secret '/dummy': secrets \"dummy\" not found"),
			},
		},
		{
			name:       "observes invalid secretRef",
			bucketName: "dummy",
			secret: &corev1.Secret{
				ObjectMeta: metav1.ObjectMeta{
					Name: "dummy",
				},
			},
			beforeFunc: func(obj *sourcev1.Bucket) {
				obj.Spec.SecretRef = &meta.LocalObjectReference{
					Name: "dummy",
				}
			},
			want:    sreconcile.ResultEmpty,
			wantErr: true,
			assertConditions: []metav1.Condition{
				*conditions.TrueCondition(sourcev1.FetchFailedCondition, sourcev1.BucketOperationFailedReason, "Failed to construct GCP client: invalid 'dummy' secret data: required fields"),
			},
		},
		{
			name:       "observes non-existing bucket name",
			bucketName: "dummy",
			beforeFunc: func(obj *sourcev1.Bucket) {
				obj.Spec.BucketName = "invalid"
			},
			want:    sreconcile.ResultEmpty,
			wantErr: true,
			assertConditions: []metav1.Condition{
				*conditions.TrueCondition(sourcev1.FetchFailedCondition, sourcev1.BucketOperationFailedReason, "Bucket 'invalid' does not exist"),
			},
		},
		{
			name: "transient bucket name API failure",
			beforeFunc: func(obj *sourcev1.Bucket) {
				obj.Spec.Endpoint = "transient.example.com"
				obj.Spec.BucketName = "unavailable"
			},
			want:    sreconcile.ResultEmpty,
			wantErr: true,
			assertConditions: []metav1.Condition{
				*conditions.TrueCondition(sourcev1.FetchFailedCondition, sourcev1.BucketOperationFailedReason, "Failed to verify existence of bucket 'unavailable'"),
			},
		},
		{
			name:       ".sourceignore",
			bucketName: "dummy",
			bucketObjects: []*gcpMockObject{
				{
					Key:         ".sourceignore",
					Content:     []byte("ignored/file.txt"),
					ContentType: "text/plain",
				},
				{
					Key:         "ignored/file.txt",
					Content:     []byte("ignored/file.txt"),
					ContentType: "text/plain",
				},
				{
					Key:         "included/file.txt",
					Content:     []byte("included/file.txt"),
					ContentType: "text/plain",
				},
			},
			want: sreconcile.ResultSuccess,
			assertArtifact: sourcev1.Artifact{
				Path:     "bucket/test-bucket/7556d9ebaa9bcf1b24f363a6d5543af84403acb340fe1eaaf31dcdb0a6e6b4d4.tar.gz",
				Revision: "7556d9ebaa9bcf1b24f363a6d5543af84403acb340fe1eaaf31dcdb0a6e6b4d4",
			},
			assertConditions: []metav1.Condition{
				*conditions.TrueCondition(sourcev1.ArtifactOutdatedCondition, "NewRevision", "New upstream revision '7556d9ebaa9bcf1b24f363a6d5543af84403acb340fe1eaaf31dcdb0a6e6b4d4'"),
				*conditions.TrueCondition(meta.ReconcilingCondition, "NewRevision", "New upstream revision '7556d9ebaa9bcf1b24f363a6d5543af84403acb340fe1eaaf31dcdb0a6e6b4d4'"),
			},
		},
		{
			name:       "spec.ignore overrides .sourceignore",
			bucketName: "dummy",
			beforeFunc: func(obj *sourcev1.Bucket) {
				ignore := "included/file.txt"
				obj.Spec.Ignore = &ignore
			},
			bucketObjects: []*gcpMockObject{
				{
					Key:         ".sourceignore",
					Content:     []byte("ignored/file.txt"),
					ContentType: "text/plain",
				},
				{
					Key:         "ignored/file.txt",
					Content:     []byte("ignored/file.txt"),
					ContentType: "text/plain",
				},
				{
					Key:         "included/file.txt",
					Content:     []byte("included/file.txt"),
					ContentType: "text/plain",
				},
			},
			want: sreconcile.ResultSuccess,
			assertArtifact: sourcev1.Artifact{
				Path:     "bucket/test-bucket/e3b0c44298fc1c149afbf4c8996fb92427ae41e4649b934ca495991b7852b855.tar.gz",
				Revision: "e3b0c44298fc1c149afbf4c8996fb92427ae41e4649b934ca495991b7852b855",
			},
			assertConditions: []metav1.Condition{
				*conditions.TrueCondition(sourcev1.ArtifactOutdatedCondition, "NewRevision", "New upstream revision 'e3b0c44298fc1c149afbf4c8996fb92427ae41e4649b934ca495991b7852b855'"),
				*conditions.TrueCondition(meta.ReconcilingCondition, "NewRevision", "New upstream revision 'e3b0c44298fc1c149afbf4c8996fb92427ae41e4649b934ca495991b7852b855'"),
			},
		},
		{
			name:       "up-to-date artifact",
			bucketName: "dummy",
			beforeFunc: func(obj *sourcev1.Bucket) {
				obj.Status.Artifact = &sourcev1.Artifact{
					Revision: "23d97ef9557996c9d911df4359d6086eda7bec5af76e43651581d80f5bcad4b8",
				}
			},
			bucketObjects: []*gcpMockObject{
				{
					Key:         "test.txt",
					Content:     []byte("test"),
					ContentType: "text/plain",
				},
			},
			want: sreconcile.ResultSuccess,
			assertArtifact: sourcev1.Artifact{
				Path:     "bucket/test-bucket/23d97ef9557996c9d911df4359d6086eda7bec5af76e43651581d80f5bcad4b8.tar.gz",
				Revision: "23d97ef9557996c9d911df4359d6086eda7bec5af76e43651581d80f5bcad4b8",
			},
			assertConditions: []metav1.Condition{},
		},
		{
			name:       "Removes FetchFailedCondition after reconciling source",
			bucketName: "dummy",
			beforeFunc: func(obj *sourcev1.Bucket) {
				conditions.MarkTrue(obj, sourcev1.FetchFailedCondition, sourcev1.BucketOperationFailedReason, "Failed to read test file")
			},
			bucketObjects: []*gcpMockObject{
				{
					Key:         "test.txt",
					Content:     []byte("test"),
					ContentType: "text/plain",
				},
			},
			want: sreconcile.ResultSuccess,
			assertArtifact: sourcev1.Artifact{
				Path:     "bucket/test-bucket/23d97ef9557996c9d911df4359d6086eda7bec5af76e43651581d80f5bcad4b8.tar.gz",
				Revision: "23d97ef9557996c9d911df4359d6086eda7bec5af76e43651581d80f5bcad4b8",
			},
			assertConditions: []metav1.Condition{
				*conditions.TrueCondition(sourcev1.ArtifactOutdatedCondition, "NewRevision", "New upstream revision '23d97ef9557996c9d911df4359d6086eda7bec5af76e43651581d80f5bcad4b8'"),
				*conditions.TrueCondition(meta.ReconcilingCondition, "NewRevision", "New upstream revision '23d97ef9557996c9d911df4359d6086eda7bec5af76e43651581d80f5bcad4b8'"),
			},
		},
		// TODO: Middleware for mock server to test authentication using secret.
	}
	for _, tt := range tests {
		t.Run(tt.name, func(t *testing.T) {
			g := NewWithT(t)

			builder := fakeclient.NewClientBuilder().WithScheme(testEnv.Scheme())
			if tt.secret != nil {
				builder.WithObjects(tt.secret)
			}
			r := &BucketReconciler{
				Client:  builder.Build(),
				Storage: testStorage,
			}
			tmpDir, err := os.MkdirTemp("", "reconcile-bucket-source-")
			g.Expect(err).ToNot(HaveOccurred())
			defer os.RemoveAll(tmpDir)

			// Test bucket object.
			obj := &sourcev1.Bucket{
				TypeMeta: metav1.TypeMeta{
					Kind: sourcev1.BucketKind,
				},
				ObjectMeta: metav1.ObjectMeta{
					Name: "test-bucket",
				},
				Spec: sourcev1.BucketSpec{
					BucketName: tt.bucketName,
					Timeout:    &metav1.Duration{Duration: timeout},
					Provider:   sourcev1.GoogleBucketProvider,
				},
			}

			// Set up the mock GCP bucket server.
			server := newGCPServer(tt.bucketName)
			server.Objects = tt.bucketObjects
			server.Start()
			defer server.Stop()

			g.Expect(server.HTTPAddress()).ToNot(BeEmpty())

			obj.Spec.Endpoint = server.HTTPAddress()
			obj.Spec.Insecure = true

			if tt.beforeFunc != nil {
				tt.beforeFunc(obj)
			}

=======
			}
			if tt.beforeFunc != nil {
				g.Expect(tt.beforeFunc(obj, testStorage)).To(Succeed())
			}

			var artifact sourcev1.Artifact

			got, err := r.reconcileStorage(context.TODO(), obj, &artifact, "")
			g.Expect(err != nil).To(Equal(tt.wantErr))
			g.Expect(got).To(Equal(tt.want))

			g.Expect(obj.Status.Artifact).To(MatchArtifact(tt.assertArtifact))
			if tt.assertArtifact != nil && tt.assertArtifact.URL != "" {
				g.Expect(obj.Status.Artifact.URL).To(Equal(tt.assertArtifact.URL))
			}
			g.Expect(obj.Status.Conditions).To(conditions.MatchConditions(tt.assertConditions))

			for _, p := range tt.assertPaths {
				absoluteP := filepath.Join(testStorage.BasePath, p)
				if !strings.HasPrefix(p, "!") {
					g.Expect(absoluteP).To(BeAnExistingFile())
					continue
				}
				g.Expect(absoluteP).NotTo(BeAnExistingFile())
			}
		})
	}
}

func TestBucketReconciler_reconcileMinioSource(t *testing.T) {
	tests := []struct {
		name             string
		bucketName       string
		bucketObjects    []*s3MockObject
		middleware       http.Handler
		secret           *corev1.Secret
		beforeFunc       func(obj *sourcev1.Bucket)
		want             sreconcile.Result
		wantErr          bool
		assertArtifact   sourcev1.Artifact
		assertConditions []metav1.Condition
	}{
		{
			name:       "reconciles source",
			bucketName: "dummy",
			bucketObjects: []*s3MockObject{
				{
					Key:          "test.txt",
					Content:      []byte("test"),
					ContentType:  "text/plain",
					LastModified: time.Now(),
				},
			},
			want: sreconcile.ResultSuccess,
			assertArtifact: sourcev1.Artifact{
				Path:     "bucket/test-bucket/f0467900d3cede8323f3e61a1467f7cd370d1c0d942ff990a1a7be1eb1a231e8.tar.gz",
				Revision: "f0467900d3cede8323f3e61a1467f7cd370d1c0d942ff990a1a7be1eb1a231e8",
			},
			assertConditions: []metav1.Condition{
				*conditions.TrueCondition(sourcev1.ArtifactOutdatedCondition, "NewRevision", "new upstream revision 'f0467900d3cede8323f3e61a1467f7cd370d1c0d942ff990a1a7be1eb1a231e8'"),
				*conditions.TrueCondition(meta.ReconcilingCondition, "NewRevision", "new upstream revision 'f0467900d3cede8323f3e61a1467f7cd370d1c0d942ff990a1a7be1eb1a231e8'"),
			},
		},
		// TODO(hidde): middleware for mock server
		//{
		//	name: "authenticates using secretRef",
		//	bucketName: "dummy",
		//},
		{
			name:       "observes non-existing secretRef",
			bucketName: "dummy",
			beforeFunc: func(obj *sourcev1.Bucket) {
				obj.Spec.SecretRef = &meta.LocalObjectReference{
					Name: "dummy",
				}
			},
			wantErr: true,
			assertConditions: []metav1.Condition{
				*conditions.TrueCondition(sourcev1.FetchFailedCondition, sourcev1.AuthenticationFailedReason, "failed to get secret '/dummy': secrets \"dummy\" not found"),
			},
		},
		{
			name:       "observes invalid secretRef",
			bucketName: "dummy",
			secret: &corev1.Secret{
				ObjectMeta: metav1.ObjectMeta{
					Name: "dummy",
				},
			},
			beforeFunc: func(obj *sourcev1.Bucket) {
				obj.Spec.SecretRef = &meta.LocalObjectReference{
					Name: "dummy",
				}
			},
			wantErr: true,
			assertConditions: []metav1.Condition{
				*conditions.TrueCondition(sourcev1.FetchFailedCondition, sourcev1.BucketOperationFailedReason, "failed to construct S3 client: invalid 'dummy' secret data: required fields"),
			},
		},
		{
			name:       "observes non-existing bucket name",
			bucketName: "dummy",
			beforeFunc: func(obj *sourcev1.Bucket) {
				obj.Spec.BucketName = "invalid"
			},
			wantErr: true,
			assertConditions: []metav1.Condition{
				*conditions.TrueCondition(sourcev1.FetchFailedCondition, sourcev1.BucketOperationFailedReason, "bucket 'invalid' does not exist"),
			},
		},
		{
			name: "transient bucket name API failure",
			beforeFunc: func(obj *sourcev1.Bucket) {
				obj.Spec.Endpoint = "transient.example.com"
				obj.Spec.BucketName = "unavailable"
			},
			wantErr: true,
			assertConditions: []metav1.Condition{
				*conditions.TrueCondition(sourcev1.FetchFailedCondition, sourcev1.BucketOperationFailedReason, "failed to verify existence of bucket 'unavailable'"),
			},
		},
		{
			// TODO(hidde): test the lesser happy paths
			name:       ".sourceignore",
			bucketName: "dummy",
			bucketObjects: []*s3MockObject{
				{
					Key:          ".sourceignore",
					Content:      []byte("ignored/file.txt"),
					ContentType:  "text/plain",
					LastModified: time.Now(),
				},
				{
					Key:          "ignored/file.txt",
					Content:      []byte("ignored/file.txt"),
					ContentType:  "text/plain",
					LastModified: time.Now(),
				},
				{
					Key:          "included/file.txt",
					Content:      []byte("included/file.txt"),
					ContentType:  "text/plain",
					LastModified: time.Now(),
				},
			},
			want: sreconcile.ResultSuccess,
			assertArtifact: sourcev1.Artifact{
				Path:     "bucket/test-bucket/94992ae8fb8300723e970e304ea3414266cb414e364ba3f570bb09069f883100.tar.gz",
				Revision: "94992ae8fb8300723e970e304ea3414266cb414e364ba3f570bb09069f883100",
			},
			assertConditions: []metav1.Condition{
				*conditions.TrueCondition(sourcev1.ArtifactOutdatedCondition, "NewRevision", "new upstream revision '94992ae8fb8300723e970e304ea3414266cb414e364ba3f570bb09069f883100'"),
				*conditions.TrueCondition(meta.ReconcilingCondition, "NewRevision", "new upstream revision '94992ae8fb8300723e970e304ea3414266cb414e364ba3f570bb09069f883100'"),
			},
		},
		{
			name:       "spec.ignore overrides .sourceignore",
			bucketName: "dummy",
			beforeFunc: func(obj *sourcev1.Bucket) {
				ignore := "included/file.txt"
				obj.Spec.Ignore = &ignore
			},
			bucketObjects: []*s3MockObject{
				{
					Key:          ".sourceignore",
					Content:      []byte("ignored/file.txt"),
					ContentType:  "text/plain",
					LastModified: time.Now(),
				},
				{
					Key:          "ignored/file.txt",
					Content:      []byte("ignored/file.txt"),
					ContentType:  "text/plain",
					LastModified: time.Now(),
				},
				{
					Key:          "included/file.txt",
					Content:      []byte("included/file.txt"),
					ContentType:  "text/plain",
					LastModified: time.Now(),
				},
			},
			want: sreconcile.ResultSuccess,
			assertArtifact: sourcev1.Artifact{
				Path:     "bucket/test-bucket/e3b0c44298fc1c149afbf4c8996fb92427ae41e4649b934ca495991b7852b855.tar.gz",
				Revision: "e3b0c44298fc1c149afbf4c8996fb92427ae41e4649b934ca495991b7852b855",
			},
			assertConditions: []metav1.Condition{
				*conditions.TrueCondition(sourcev1.ArtifactOutdatedCondition, "NewRevision", "new upstream revision 'e3b0c44298fc1c149afbf4c8996fb92427ae41e4649b934ca495991b7852b855'"),
				*conditions.TrueCondition(meta.ReconcilingCondition, "NewRevision", "new upstream revision 'e3b0c44298fc1c149afbf4c8996fb92427ae41e4649b934ca495991b7852b855'"),
			},
		},
		{
			name:       "up-to-date artifact",
			bucketName: "dummy",
			beforeFunc: func(obj *sourcev1.Bucket) {
				obj.Status.Artifact = &sourcev1.Artifact{
					Revision: "f0467900d3cede8323f3e61a1467f7cd370d1c0d942ff990a1a7be1eb1a231e8",
				}
			},
			bucketObjects: []*s3MockObject{
				{
					Key:          "test.txt",
					Content:      []byte("test"),
					ContentType:  "text/plain",
					LastModified: time.Now(),
				},
			},
			want: sreconcile.ResultSuccess,
			assertArtifact: sourcev1.Artifact{
				Path:     "bucket/test-bucket/f0467900d3cede8323f3e61a1467f7cd370d1c0d942ff990a1a7be1eb1a231e8.tar.gz",
				Revision: "f0467900d3cede8323f3e61a1467f7cd370d1c0d942ff990a1a7be1eb1a231e8",
			},
			assertConditions: []metav1.Condition{},
		},
		{
			name:       "Removes FetchFailedCondition after reconciling source",
			bucketName: "dummy",
			beforeFunc: func(obj *sourcev1.Bucket) {
				conditions.MarkTrue(obj, sourcev1.FetchFailedCondition, sourcev1.BucketOperationFailedReason, "failed to read test file")
			},
			bucketObjects: []*s3MockObject{
				{
					Key:          "test.txt",
					Content:      []byte("test"),
					ContentType:  "text/plain",
					LastModified: time.Now(),
				},
			},
			want: sreconcile.ResultSuccess,
			assertArtifact: sourcev1.Artifact{
				Path:     "bucket/test-bucket/f0467900d3cede8323f3e61a1467f7cd370d1c0d942ff990a1a7be1eb1a231e8.tar.gz",
				Revision: "f0467900d3cede8323f3e61a1467f7cd370d1c0d942ff990a1a7be1eb1a231e8",
			},
			assertConditions: []metav1.Condition{
				*conditions.TrueCondition(sourcev1.ArtifactOutdatedCondition, "NewRevision", "new upstream revision 'f0467900d3cede8323f3e61a1467f7cd370d1c0d942ff990a1a7be1eb1a231e8'"),
				*conditions.TrueCondition(meta.ReconcilingCondition, "NewRevision", "new upstream revision 'f0467900d3cede8323f3e61a1467f7cd370d1c0d942ff990a1a7be1eb1a231e8'"),
			},
		},
	}
	for _, tt := range tests {
		t.Run(tt.name, func(t *testing.T) {
			g := NewWithT(t)

			builder := fakeclient.NewClientBuilder().WithScheme(testEnv.Scheme())
			if tt.secret != nil {
				builder.WithObjects(tt.secret)
			}
			r := &BucketReconciler{
				EventRecorder: record.NewFakeRecorder(32),
				Client:        builder.Build(),
				Storage:       testStorage,
			}
			tmpDir, err := os.MkdirTemp("", "reconcile-bucket-source-")
			g.Expect(err).ToNot(HaveOccurred())
			defer os.RemoveAll(tmpDir)

			obj := &sourcev1.Bucket{
				TypeMeta: metav1.TypeMeta{
					Kind: sourcev1.BucketKind,
				},
				ObjectMeta: metav1.ObjectMeta{
					Name: "test-bucket",
				},
				Spec: sourcev1.BucketSpec{
					Timeout: &metav1.Duration{Duration: timeout},
				},
			}

			var server *s3MockServer
			if tt.bucketName != "" {
				server = newS3Server(tt.bucketName)
				server.Objects = tt.bucketObjects
				server.Start()
				defer server.Stop()

				g.Expect(server.HTTPAddress()).ToNot(BeEmpty())
				u, err := url.Parse(server.HTTPAddress())
				g.Expect(err).NotTo(HaveOccurred())

				obj.Spec.BucketName = tt.bucketName
				obj.Spec.Endpoint = u.Host
				// TODO(hidde): also test TLS
				obj.Spec.Insecure = true
			}
			if tt.beforeFunc != nil {
				tt.beforeFunc(obj)
			}

			artifact := &sourcev1.Artifact{}
			got, err := r.reconcileSource(context.TODO(), obj, artifact, tmpDir)
			g.Expect(err != nil).To(Equal(tt.wantErr))
			g.Expect(got).To(Equal(tt.want))

			g.Expect(artifact).To(MatchArtifact(tt.assertArtifact.DeepCopy()))
			g.Expect(obj.Status.Conditions).To(conditions.MatchConditions(tt.assertConditions))
		})
	}
}

func TestBucketReconciler_reconcileGCPSource(t *testing.T) {
	tests := []struct {
		name             string
		bucketName       string
		bucketObjects    []*gcpMockObject
		secret           *corev1.Secret
		beforeFunc       func(obj *sourcev1.Bucket)
		want             sreconcile.Result
		wantErr          bool
		assertArtifact   sourcev1.Artifact
		assertConditions []metav1.Condition
	}{
		{
			name:       "reconciles source",
			bucketName: "dummy",
			bucketObjects: []*gcpMockObject{
				{
					Key:         "test.txt",
					ContentType: "text/plain",
					Content:     []byte("test"),
				},
			},
			secret: &corev1.Secret{
				ObjectMeta: metav1.ObjectMeta{
					Name: "dummy",
				},
				Data: map[string][]byte{
					"accesskey":      []byte("key"),
					"secretkey":      []byte("secret"),
					"serviceaccount": []byte("testsa"),
				},
			},
			beforeFunc: func(obj *sourcev1.Bucket) {
				obj.Spec.SecretRef = &meta.LocalObjectReference{
					Name: "dummy",
				}
			},
			want: sreconcile.ResultSuccess,
			assertArtifact: sourcev1.Artifact{
				Path:     "bucket/test-bucket/23d97ef9557996c9d911df4359d6086eda7bec5af76e43651581d80f5bcad4b8.tar.gz",
				Revision: "23d97ef9557996c9d911df4359d6086eda7bec5af76e43651581d80f5bcad4b8",
			},
			assertConditions: []metav1.Condition{
				*conditions.TrueCondition(sourcev1.ArtifactOutdatedCondition, "NewRevision", "new upstream revision '23d97ef9557996c9d911df4359d6086eda7bec5af76e43651581d80f5bcad4b8'"),
				*conditions.TrueCondition(meta.ReconcilingCondition, "NewRevision", "new upstream revision '23d97ef9557996c9d911df4359d6086eda7bec5af76e43651581d80f5bcad4b8'"),
			},
		},
		{
			name:       "observes non-existing secretRef",
			bucketName: "dummy",
			beforeFunc: func(obj *sourcev1.Bucket) {
				obj.Spec.SecretRef = &meta.LocalObjectReference{
					Name: "dummy",
				}
			},
			want:    sreconcile.ResultEmpty,
			wantErr: true,
			assertConditions: []metav1.Condition{
				*conditions.TrueCondition(sourcev1.FetchFailedCondition, sourcev1.AuthenticationFailedReason, "failed to get secret '/dummy': secrets \"dummy\" not found"),
			},
		},
		{
			name:       "observes invalid secretRef",
			bucketName: "dummy",
			secret: &corev1.Secret{
				ObjectMeta: metav1.ObjectMeta{
					Name: "dummy",
				},
			},
			beforeFunc: func(obj *sourcev1.Bucket) {
				obj.Spec.SecretRef = &meta.LocalObjectReference{
					Name: "dummy",
				}
			},
			want:    sreconcile.ResultEmpty,
			wantErr: true,
			assertConditions: []metav1.Condition{
				*conditions.TrueCondition(sourcev1.FetchFailedCondition, sourcev1.BucketOperationFailedReason, "failed to construct GCP client: invalid 'dummy' secret data: required fields"),
			},
		},
		{
			name:       "observes non-existing bucket name",
			bucketName: "dummy",
			beforeFunc: func(obj *sourcev1.Bucket) {
				obj.Spec.BucketName = "invalid"
			},
			want:    sreconcile.ResultEmpty,
			wantErr: true,
			assertConditions: []metav1.Condition{
				*conditions.TrueCondition(sourcev1.FetchFailedCondition, sourcev1.BucketOperationFailedReason, "bucket 'invalid' does not exist"),
			},
		},
		{
			name: "transient bucket name API failure",
			beforeFunc: func(obj *sourcev1.Bucket) {
				obj.Spec.Endpoint = "transient.example.com"
				obj.Spec.BucketName = "unavailable"
			},
			want:    sreconcile.ResultEmpty,
			wantErr: true,
			assertConditions: []metav1.Condition{
				*conditions.TrueCondition(sourcev1.FetchFailedCondition, sourcev1.BucketOperationFailedReason, "failed to verify existence of bucket 'unavailable'"),
			},
		},
		{
			name:       ".sourceignore",
			bucketName: "dummy",
			bucketObjects: []*gcpMockObject{
				{
					Key:         ".sourceignore",
					Content:     []byte("ignored/file.txt"),
					ContentType: "text/plain",
				},
				{
					Key:         "ignored/file.txt",
					Content:     []byte("ignored/file.txt"),
					ContentType: "text/plain",
				},
				{
					Key:         "included/file.txt",
					Content:     []byte("included/file.txt"),
					ContentType: "text/plain",
				},
			},
			want: sreconcile.ResultSuccess,
			assertArtifact: sourcev1.Artifact{
				Path:     "bucket/test-bucket/7556d9ebaa9bcf1b24f363a6d5543af84403acb340fe1eaaf31dcdb0a6e6b4d4.tar.gz",
				Revision: "7556d9ebaa9bcf1b24f363a6d5543af84403acb340fe1eaaf31dcdb0a6e6b4d4",
			},
			assertConditions: []metav1.Condition{
				*conditions.TrueCondition(sourcev1.ArtifactOutdatedCondition, "NewRevision", "new upstream revision '7556d9ebaa9bcf1b24f363a6d5543af84403acb340fe1eaaf31dcdb0a6e6b4d4'"),
				*conditions.TrueCondition(meta.ReconcilingCondition, "NewRevision", "new upstream revision '7556d9ebaa9bcf1b24f363a6d5543af84403acb340fe1eaaf31dcdb0a6e6b4d4'"),
			},
		},
		{
			name:       "spec.ignore overrides .sourceignore",
			bucketName: "dummy",
			beforeFunc: func(obj *sourcev1.Bucket) {
				ignore := "included/file.txt"
				obj.Spec.Ignore = &ignore
			},
			bucketObjects: []*gcpMockObject{
				{
					Key:         ".sourceignore",
					Content:     []byte("ignored/file.txt"),
					ContentType: "text/plain",
				},
				{
					Key:         "ignored/file.txt",
					Content:     []byte("ignored/file.txt"),
					ContentType: "text/plain",
				},
				{
					Key:         "included/file.txt",
					Content:     []byte("included/file.txt"),
					ContentType: "text/plain",
				},
			},
			want: sreconcile.ResultSuccess,
			assertArtifact: sourcev1.Artifact{
				Path:     "bucket/test-bucket/e3b0c44298fc1c149afbf4c8996fb92427ae41e4649b934ca495991b7852b855.tar.gz",
				Revision: "e3b0c44298fc1c149afbf4c8996fb92427ae41e4649b934ca495991b7852b855",
			},
			assertConditions: []metav1.Condition{
				*conditions.TrueCondition(sourcev1.ArtifactOutdatedCondition, "NewRevision", "new upstream revision 'e3b0c44298fc1c149afbf4c8996fb92427ae41e4649b934ca495991b7852b855'"),
				*conditions.TrueCondition(meta.ReconcilingCondition, "NewRevision", "new upstream revision 'e3b0c44298fc1c149afbf4c8996fb92427ae41e4649b934ca495991b7852b855'"),
			},
		},
		{
			name:       "up-to-date artifact",
			bucketName: "dummy",
			beforeFunc: func(obj *sourcev1.Bucket) {
				obj.Status.Artifact = &sourcev1.Artifact{
					Revision: "23d97ef9557996c9d911df4359d6086eda7bec5af76e43651581d80f5bcad4b8",
				}
			},
			bucketObjects: []*gcpMockObject{
				{
					Key:         "test.txt",
					Content:     []byte("test"),
					ContentType: "text/plain",
				},
			},
			want: sreconcile.ResultSuccess,
			assertArtifact: sourcev1.Artifact{
				Path:     "bucket/test-bucket/23d97ef9557996c9d911df4359d6086eda7bec5af76e43651581d80f5bcad4b8.tar.gz",
				Revision: "23d97ef9557996c9d911df4359d6086eda7bec5af76e43651581d80f5bcad4b8",
			},
			assertConditions: []metav1.Condition{},
		},
		{
			name:       "Removes FetchFailedCondition after reconciling source",
			bucketName: "dummy",
			beforeFunc: func(obj *sourcev1.Bucket) {
				conditions.MarkTrue(obj, sourcev1.FetchFailedCondition, sourcev1.BucketOperationFailedReason, "failed to read test file")
			},
			bucketObjects: []*gcpMockObject{
				{
					Key:         "test.txt",
					Content:     []byte("test"),
					ContentType: "text/plain",
				},
			},
			want: sreconcile.ResultSuccess,
			assertArtifact: sourcev1.Artifact{
				Path:     "bucket/test-bucket/23d97ef9557996c9d911df4359d6086eda7bec5af76e43651581d80f5bcad4b8.tar.gz",
				Revision: "23d97ef9557996c9d911df4359d6086eda7bec5af76e43651581d80f5bcad4b8",
			},
			assertConditions: []metav1.Condition{
				*conditions.TrueCondition(sourcev1.ArtifactOutdatedCondition, "NewRevision", "new upstream revision '23d97ef9557996c9d911df4359d6086eda7bec5af76e43651581d80f5bcad4b8'"),
				*conditions.TrueCondition(meta.ReconcilingCondition, "NewRevision", "new upstream revision '23d97ef9557996c9d911df4359d6086eda7bec5af76e43651581d80f5bcad4b8'"),
			},
		},
		// TODO: Middleware for mock server to test authentication using secret.
	}
	for _, tt := range tests {
		t.Run(tt.name, func(t *testing.T) {
			g := NewWithT(t)

			builder := fakeclient.NewClientBuilder().WithScheme(testEnv.Scheme())
			if tt.secret != nil {
				builder.WithObjects(tt.secret)
			}
			r := &BucketReconciler{
				EventRecorder: record.NewFakeRecorder(32),
				Client:        builder.Build(),
				Storage:       testStorage,
			}
			tmpDir, err := os.MkdirTemp("", "reconcile-bucket-source-")
			g.Expect(err).ToNot(HaveOccurred())
			defer os.RemoveAll(tmpDir)

			// Test bucket object.
			obj := &sourcev1.Bucket{
				TypeMeta: metav1.TypeMeta{
					Kind: sourcev1.BucketKind,
				},
				ObjectMeta: metav1.ObjectMeta{
					Name: "test-bucket",
				},
				Spec: sourcev1.BucketSpec{
					BucketName: tt.bucketName,
					Timeout:    &metav1.Duration{Duration: timeout},
					Provider:   sourcev1.GoogleBucketProvider,
				},
			}

			// Set up the mock GCP bucket server.
			server := newGCPServer(tt.bucketName)
			server.Objects = tt.bucketObjects
			server.Start()
			defer server.Stop()

			g.Expect(server.HTTPAddress()).ToNot(BeEmpty())

			obj.Spec.Endpoint = server.HTTPAddress()
			obj.Spec.Insecure = true

			if tt.beforeFunc != nil {
				tt.beforeFunc(obj)
			}

>>>>>>> a1e50676
			// Set the GCP storage host to be used by the GCP client.
			g.Expect(os.Setenv(ENV_GCP_STORAGE_HOST, obj.Spec.Endpoint)).ToNot(HaveOccurred())
			defer func() {
				g.Expect(os.Unsetenv(ENV_GCP_STORAGE_HOST)).ToNot(HaveOccurred())
			}()

			artifact := &sourcev1.Artifact{}
			got, err := r.reconcileSource(context.TODO(), obj, artifact, tmpDir)
			g.Expect(err != nil).To(Equal(tt.wantErr))
			g.Expect(got).To(Equal(tt.want))

			g.Expect(artifact).To(MatchArtifact(tt.assertArtifact.DeepCopy()))
			g.Expect(obj.Status.Conditions).To(conditions.MatchConditions(tt.assertConditions))
		})
	}
}

func TestBucketReconciler_reconcileArtifact(t *testing.T) {
	// testChecksum is the checksum value of the artifacts created in this
	// test.
	const testChecksum = "4f4fb700ef54461cfa02571ae0db9a0dc1e0cdb5577484a6d75e68dc38e8acc1"

	tests := []struct {
		name             string
		beforeFunc       func(t *WithT, obj *sourcev1.Bucket, artifact sourcev1.Artifact, dir string)
		afterFunc        func(t *WithT, obj *sourcev1.Bucket, dir string)
		want             sreconcile.Result
		wantErr          bool
		assertConditions []metav1.Condition
	}{
		{
			name: "Archiving artifact to storage makes Ready=True",
			beforeFunc: func(t *WithT, obj *sourcev1.Bucket, artifact sourcev1.Artifact, dir string) {
				obj.Spec.Interval = metav1.Duration{Duration: interval}
			},
			want: sreconcile.ResultSuccess,
			assertConditions: []metav1.Condition{
<<<<<<< HEAD
				*conditions.TrueCondition(meta.ReadyCondition, meta.SucceededReason, "Stored artifact for revision 'existing'"),
				*conditions.TrueCondition(meta.ReconcilingCondition, "NewRevision", "New upstream revision 'existing'"),
=======
				*conditions.TrueCondition(meta.ReadyCondition, meta.SucceededReason, "stored artifact for revision 'existing'"),
				*conditions.TrueCondition(meta.ReconcilingCondition, "NewRevision", "new upstream revision 'existing'"),
>>>>>>> a1e50676
			},
		},
		{
			name: "Up-to-date artifact should not update status",
			beforeFunc: func(t *WithT, obj *sourcev1.Bucket, artifact sourcev1.Artifact, dir string) {
				obj.Spec.Interval = metav1.Duration{Duration: interval}
				obj.Status.Artifact = artifact.DeepCopy()
			},
			afterFunc: func(t *WithT, obj *sourcev1.Bucket, dir string) {
				t.Expect(obj.Status.URL).To(BeEmpty())
			},
			want: sreconcile.ResultSuccess,
			assertConditions: []metav1.Condition{
<<<<<<< HEAD
				*conditions.TrueCondition(meta.ReadyCondition, meta.SucceededReason, "Stored artifact for revision 'existing'"),
=======
				*conditions.TrueCondition(meta.ReadyCondition, meta.SucceededReason, "stored artifact for revision 'existing'"),
>>>>>>> a1e50676
			},
		},
		{
			name: "Removes ArtifactOutdatedCondition after creating a new artifact",
			beforeFunc: func(t *WithT, obj *sourcev1.Bucket, artifact sourcev1.Artifact, dir string) {
				obj.Spec.Interval = metav1.Duration{Duration: interval}
				conditions.MarkTrue(obj, sourcev1.ArtifactOutdatedCondition, "Foo", "")
			},
			want: sreconcile.ResultSuccess,
			assertConditions: []metav1.Condition{
<<<<<<< HEAD
				*conditions.TrueCondition(meta.ReadyCondition, meta.SucceededReason, "Stored artifact for revision 'existing'"),
				*conditions.TrueCondition(meta.ReconcilingCondition, "NewRevision", "New upstream revision 'existing'"),
=======
				*conditions.TrueCondition(meta.ReadyCondition, meta.SucceededReason, "stored artifact for revision 'existing'"),
				*conditions.TrueCondition(meta.ReconcilingCondition, "NewRevision", "new upstream revision 'existing'"),
>>>>>>> a1e50676
			},
		},
		{
			name: "Creates latest symlink to the created artifact",
			beforeFunc: func(t *WithT, obj *sourcev1.Bucket, artifact sourcev1.Artifact, dir string) {
				obj.Spec.Interval = metav1.Duration{Duration: interval}
			},
			afterFunc: func(t *WithT, obj *sourcev1.Bucket, dir string) {
				localPath := testStorage.LocalPath(*obj.GetArtifact())
				symlinkPath := filepath.Join(filepath.Dir(localPath), "latest.tar.gz")
				targetFile, err := os.Readlink(symlinkPath)
				t.Expect(err).NotTo(HaveOccurred())
				t.Expect(localPath).To(Equal(targetFile))
			},
			want: sreconcile.ResultSuccess,
			assertConditions: []metav1.Condition{
<<<<<<< HEAD
				*conditions.TrueCondition(meta.ReadyCondition, meta.SucceededReason, "Stored artifact for revision 'existing'"),
				*conditions.TrueCondition(meta.ReconcilingCondition, "NewRevision", "New upstream revision 'existing'"),
=======
				*conditions.TrueCondition(meta.ReadyCondition, meta.SucceededReason, "stored artifact for revision 'existing'"),
				*conditions.TrueCondition(meta.ReconcilingCondition, "NewRevision", "new upstream revision 'existing'"),
>>>>>>> a1e50676
			},
		},
		{
			name: "Dir path deleted",
			beforeFunc: func(t *WithT, obj *sourcev1.Bucket, artifact sourcev1.Artifact, dir string) {
				t.Expect(os.RemoveAll(dir)).ToNot(HaveOccurred())
			},
			want:    sreconcile.ResultEmpty,
			wantErr: true,
			assertConditions: []metav1.Condition{
<<<<<<< HEAD
				*conditions.TrueCondition(meta.ReconcilingCondition, "NewRevision", "New upstream revision 'existing'"),
=======
				*conditions.TrueCondition(meta.ReconcilingCondition, "NewRevision", "new upstream revision 'existing'"),
>>>>>>> a1e50676
			},
		},
		{
			name: "Dir path is not a directory",
			beforeFunc: func(t *WithT, obj *sourcev1.Bucket, artifact sourcev1.Artifact, dir string) {
				// Remove the given directory and create a file for the same
				// path.
				t.Expect(os.RemoveAll(dir)).ToNot(HaveOccurred())
				f, err := os.Create(dir)
				defer f.Close()
				t.Expect(err).ToNot(HaveOccurred())
			},
			afterFunc: func(t *WithT, obj *sourcev1.Bucket, dir string) {
				t.Expect(os.RemoveAll(dir)).ToNot(HaveOccurred())
			},
			want:    sreconcile.ResultEmpty,
			wantErr: true,
			assertConditions: []metav1.Condition{
<<<<<<< HEAD
				*conditions.TrueCondition(meta.ReconcilingCondition, "NewRevision", "New upstream revision 'existing'"),
=======
				*conditions.TrueCondition(meta.ReconcilingCondition, "NewRevision", "new upstream revision 'existing'"),
>>>>>>> a1e50676
			},
		},
	}

	for _, tt := range tests {
		t.Run(tt.name, func(t *testing.T) {
			g := NewWithT(t)

			r := &BucketReconciler{
<<<<<<< HEAD
				Storage: testStorage,
=======
				EventRecorder: record.NewFakeRecorder(32),
				Storage:       testStorage,
>>>>>>> a1e50676
			}

			tmpDir, err := os.MkdirTemp("", "reconcile-bucket-artifact-")
			g.Expect(err).ToNot(HaveOccurred())
			defer os.RemoveAll(tmpDir)

			obj := &sourcev1.Bucket{
				TypeMeta: metav1.TypeMeta{
					Kind: sourcev1.BucketKind,
				},
				ObjectMeta: metav1.ObjectMeta{
					GenerateName: "test-bucket-",
					Generation:   1,
					Namespace:    "default",
				},
				Spec: sourcev1.BucketSpec{
					Timeout: &metav1.Duration{Duration: timeout},
				},
			}

			artifact := testStorage.NewArtifactFor(obj.Kind, obj, "existing", "foo.tar.gz")
			artifact.Checksum = testChecksum

			if tt.beforeFunc != nil {
				tt.beforeFunc(g, obj, artifact, tmpDir)
			}

<<<<<<< HEAD
			got, err := r.reconcileArtifact(logr.NewContext(ctx, log.NullLogger{}), obj, &artifact, tmpDir)
=======
			dlog := log.NewDelegatingLogSink(log.NullLogSink{})
			nullLogger := logr.New(dlog)
			got, err := r.reconcileArtifact(logr.NewContext(ctx, nullLogger), obj, &artifact, tmpDir)
>>>>>>> a1e50676
			g.Expect(err != nil).To(Equal(tt.wantErr))
			g.Expect(got).To(Equal(tt.want))

			// On error, artifact is empty. Check artifacts only on successful
			// reconcile.
			if !tt.wantErr {
				g.Expect(obj.Status.Artifact).To(MatchArtifact(artifact.DeepCopy()))
			}
			g.Expect(obj.Status.Conditions).To(conditions.MatchConditions(tt.assertConditions))

			if tt.afterFunc != nil {
				tt.afterFunc(g, obj, tmpDir)
			}
		})
	}
}

func Test_etagIndex_Revision(t *testing.T) {
	tests := []struct {
		name    string
		list    etagIndex
		want    string
		wantErr bool
	}{
		{
			name: "index with items",
			list: map[string]string{
				"one":   "one",
				"two":   "two",
				"three": "three",
			},
			want: "8afaa9c32d7c187e8acaeffe899226011001f67c095519cdd8b4c03487c5b8bc",
		},
		{
			name: "index with items in different order",
			list: map[string]string{
				"three": "three",
				"one":   "one",
				"two":   "two",
			},
			want: "8afaa9c32d7c187e8acaeffe899226011001f67c095519cdd8b4c03487c5b8bc",
		},
		{
			name: "empty index",
			list: map[string]string{},
			want: "e3b0c44298fc1c149afbf4c8996fb92427ae41e4649b934ca495991b7852b855",
		},
		{
			name: "nil index",
			list: nil,
			want: "e3b0c44298fc1c149afbf4c8996fb92427ae41e4649b934ca495991b7852b855",
		},
	}
	for _, tt := range tests {
		t.Run(tt.name, func(t *testing.T) {
			got, err := tt.list.Revision()
			if (err != nil) != tt.wantErr {
				t.Errorf("revision() error = %v, wantErr %v", err, tt.wantErr)
				return
			}
			if got != tt.want {
				t.Errorf("revision() got = %v, want %v", got, tt.want)
			}
		})
	}
}

// helpers

func mockFile(root, path, content string) error {
	filePath := filepath.Join(root, path)
	if err := os.MkdirAll(filepath.Dir(filePath), os.ModePerm); err != nil {
		panic(err)
	}
	if err := os.WriteFile(filePath, []byte(content), 0644); err != nil {
		panic(err)
	}
	return nil
}

type s3MockObject struct {
	Key          string
	LastModified time.Time
	ContentType  string
	Content      []byte
}

type s3MockServer struct {
	srv *httptest.Server
	mux *http.ServeMux

	BucketName string
	Objects    []*s3MockObject
}

func newS3Server(bucketName string) *s3MockServer {
	s := &s3MockServer{BucketName: bucketName}
	s.mux = http.NewServeMux()
	s.mux.Handle(fmt.Sprintf("/%s/", s.BucketName), http.HandlerFunc(s.handler))

	s.srv = httptest.NewUnstartedServer(s.mux)

	return s
}

func (s *s3MockServer) Start() {
	s.srv.Start()
}

func (s *s3MockServer) Stop() {
	s.srv.Close()
}

func (s *s3MockServer) HTTPAddress() string {
	return s.srv.URL
}

func (s *s3MockServer) handler(w http.ResponseWriter, r *http.Request) {
	key := path.Base(r.URL.Path)

	switch key {
	case s.BucketName:
		w.Header().Add("Content-Type", "application/xml")

		if r.Method == http.MethodHead {
			return
		}

		q := r.URL.Query()

		if q["location"] != nil {
			fmt.Fprint(w, `
<?xml version="1.0" encoding="UTF-8"?>
<LocationConstraint xmlns="http://s3.amazonaws.com/doc/2006-03-01/">Europe</LocationConstraint>
			`)
			return
		}

		contents := ""
		for _, o := range s.Objects {
			etag := md5.Sum(o.Content)
			contents += fmt.Sprintf(`
		<Contents>
			<Key>%s</Key>
			<LastModified>%s</LastModified>
			<Size>%d</Size>
			<ETag>&quot;%b&quot;</ETag>
			<StorageClass>STANDARD</StorageClass>
		</Contents>`, o.Key, o.LastModified.UTC().Format(time.RFC3339), len(o.Content), etag)
		}

		fmt.Fprintf(w, `
<?xml version="1.0" encoding="UTF-8"?>
<ListBucketResult xmlns="http://s3.amazonaws.com/doc/2006-03-01/">
	<Name>%s</Name>
	<Prefix/>
	<Marker/>
	<KeyCount>%d</KeyCount>
	<MaxKeys>1000</MaxKeys>
	<IsTruncated>false</IsTruncated>
	%s
</ListBucketResult>
		`, s.BucketName, len(s.Objects), contents)
	default:
		key, err := filepath.Rel("/"+s.BucketName, r.URL.Path)
		if err != nil {
			w.WriteHeader(500)
			return
		}

		var found *s3MockObject
		for _, o := range s.Objects {
			if key == o.Key {
				found = o
			}
		}
		if found == nil {
			w.WriteHeader(404)
			return
		}

		etag := md5.Sum(found.Content)
		lastModified := strings.Replace(found.LastModified.UTC().Format(time.RFC1123), "UTC", "GMT", 1)

		w.Header().Add("Content-Type", found.ContentType)
		w.Header().Add("Last-Modified", lastModified)
		w.Header().Add("ETag", fmt.Sprintf("\"%b\"", etag))
		w.Header().Add("Content-Length", fmt.Sprintf("%d", len(found.Content)))

		if r.Method == http.MethodHead {
			return
		}

		w.Write(found.Content)
	}
}

type gcpMockObject struct {
	Key         string
	ContentType string
	Content     []byte
}

type gcpMockServer struct {
	srv *httptest.Server
	mux *http.ServeMux

	BucketName string
	Etag       string
	Objects    []*gcpMockObject
	Close      func()
}

func newGCPServer(bucketName string) *gcpMockServer {
	s := &gcpMockServer{BucketName: bucketName}
	s.mux = http.NewServeMux()
	s.mux.Handle("/", http.HandlerFunc(s.handler))

	s.srv = httptest.NewUnstartedServer(s.mux)

	return s
}

func (gs *gcpMockServer) Start() {
	gs.srv.Start()
}

func (gs *gcpMockServer) Stop() {
	gs.srv.Close()
}

func (gs *gcpMockServer) HTTPAddress() string {
	return gs.srv.URL
}

func (gs *gcpMockServer) GetAllObjects() *raw.Objects {
	objs := &raw.Objects{}
	for _, o := range gs.Objects {
		objs.Items = append(objs.Items, getGCPObject(gs.BucketName, *o))
	}
	return objs
}

func (gs *gcpMockServer) GetObjectFile(key string) ([]byte, error) {
	for _, o := range gs.Objects {
		if o.Key == key {
			return o.Content, nil
		}
	}
	return nil, fmt.Errorf("not found")
}

func (gs *gcpMockServer) handler(w http.ResponseWriter, r *http.Request) {
	if strings.HasPrefix(r.RequestURI, "/b/") {
		// Handle the bucket info related queries.
		if r.RequestURI == fmt.Sprintf("/b/%s?alt=json&prettyPrint=false&projection=full", gs.BucketName) {
			// Return info about the bucket.
			response := getGCPBucket(gs.BucketName, gs.Etag)
			jsonResponse, err := json.Marshal(response)
			if err != nil {
				w.WriteHeader(500)
				return
			}
			w.WriteHeader(200)
			w.Write(jsonResponse)
			return
		} else if strings.Contains(r.RequestURI, "/o/") {
			// Return info about object in the bucket.
			var obj *gcpMockObject
			for _, o := range gs.Objects {
				// The object key in the URI is escaped.
				// e.g.: /b/dummy/o/included%2Ffile.txt?alt=json&prettyPrint=false&projection=full
				if r.RequestURI == fmt.Sprintf("/b/%s/o/%s?alt=json&prettyPrint=false&projection=full", gs.BucketName, url.QueryEscape(o.Key)) {
					obj = o
				}
			}
			if obj != nil {
				response := getGCPObject(gs.BucketName, *obj)
				jsonResponse, err := json.Marshal(response)
				if err != nil {
					w.WriteHeader(500)
					return
				}
				w.WriteHeader(200)
				w.Write(jsonResponse)
				return
			}
			w.WriteHeader(404)
			return
		} else if strings.Contains(r.RequestURI, "/o?") {
			// Return info about all the objects in the bucket.
			response := gs.GetAllObjects()
			jsonResponse, err := json.Marshal(response)
			if err != nil {
				w.WriteHeader(500)
				return
			}
			w.WriteHeader(200)
			w.Write(jsonResponse)
			return
		}
		w.WriteHeader(404)
		return
	} else {
		// Handle object file query.
		bucketPrefix := fmt.Sprintf("/%s/", gs.BucketName)
		if strings.HasPrefix(r.RequestURI, bucketPrefix) {
			// The URL path is of the format /<bucket>/included/file.txt.
			// Extract the object key by discarding the bucket prefix.
			key := strings.TrimPrefix(r.URL.Path, bucketPrefix)
			// Handle returning object file in a bucket.
			response, err := gs.GetObjectFile(key)
			if err != nil {
				w.WriteHeader(404)
				return
			}
			w.WriteHeader(200)
			w.Write(response)
			return
		}
		w.WriteHeader(404)
		return
	}
}

func getGCPObject(bucket string, obj gcpMockObject) *raw.Object {
	return &raw.Object{
		Bucket:      bucket,
		Name:        obj.Key,
		ContentType: obj.ContentType,
	}
}

func getGCPBucket(name, eTag string) *raw.Bucket {
	return &raw.Bucket{
		Name:     name,
		Location: "loc",
		Etag:     eTag,
	}
}<|MERGE_RESOLUTION|>--- conflicted
+++ resolved
@@ -31,20 +31,14 @@
 	"testing"
 	"time"
 
-<<<<<<< HEAD
-=======
 	"github.com/darkowlzz/controller-check/status"
->>>>>>> a1e50676
 	"github.com/go-logr/logr"
 	. "github.com/onsi/gomega"
 	raw "google.golang.org/api/storage/v1"
 	corev1 "k8s.io/api/core/v1"
 	apierrors "k8s.io/apimachinery/pkg/api/errors"
 	metav1 "k8s.io/apimachinery/pkg/apis/meta/v1"
-<<<<<<< HEAD
-=======
 	"k8s.io/client-go/tools/record"
->>>>>>> a1e50676
 	"sigs.k8s.io/controller-runtime/pkg/client"
 	fakeclient "sigs.k8s.io/controller-runtime/pkg/client/fake"
 	"sigs.k8s.io/controller-runtime/pkg/log"
@@ -133,14 +127,11 @@
 			obj.Generation == obj.Status.ObservedGeneration
 	}, timeout).Should(BeTrue())
 
-<<<<<<< HEAD
-=======
 	// Check if the object status is valid.
 	condns := &status.Conditions{NegativePolarity: bucketReadyDepsNegative}
 	checker := status.NewChecker(testEnv.Client, testEnv.GetScheme(), condns)
 	checker.CheckErr(ctx, obj)
 
->>>>>>> a1e50676
 	g.Expect(testEnv.Delete(ctx, obj)).To(Succeed())
 
 	// Wait for Bucket to be deleted
@@ -247,19 +238,14 @@
 			g := NewWithT(t)
 
 			r := &BucketReconciler{
-<<<<<<< HEAD
-				Storage: testStorage,
-=======
 				EventRecorder: record.NewFakeRecorder(32),
 				Storage:       testStorage,
->>>>>>> a1e50676
 			}
 
 			obj := &sourcev1.Bucket{
 				ObjectMeta: metav1.ObjectMeta{
 					GenerateName: "test-",
 				},
-<<<<<<< HEAD
 			}
 			if tt.beforeFunc != nil {
 				g.Expect(tt.beforeFunc(obj, testStorage)).To(Succeed())
@@ -319,8 +305,8 @@
 				Revision: "f0467900d3cede8323f3e61a1467f7cd370d1c0d942ff990a1a7be1eb1a231e8",
 			},
 			assertConditions: []metav1.Condition{
-				*conditions.TrueCondition(sourcev1.ArtifactOutdatedCondition, "NewRevision", "New upstream revision 'f0467900d3cede8323f3e61a1467f7cd370d1c0d942ff990a1a7be1eb1a231e8'"),
-				*conditions.TrueCondition(meta.ReconcilingCondition, "NewRevision", "New upstream revision 'f0467900d3cede8323f3e61a1467f7cd370d1c0d942ff990a1a7be1eb1a231e8'"),
+				*conditions.TrueCondition(sourcev1.ArtifactOutdatedCondition, "NewRevision", "new upstream revision 'f0467900d3cede8323f3e61a1467f7cd370d1c0d942ff990a1a7be1eb1a231e8'"),
+				*conditions.TrueCondition(meta.ReconcilingCondition, "NewRevision", "new upstream revision 'f0467900d3cede8323f3e61a1467f7cd370d1c0d942ff990a1a7be1eb1a231e8'"),
 			},
 		},
 		// TODO(hidde): middleware for mock server
@@ -338,7 +324,7 @@
 			},
 			wantErr: true,
 			assertConditions: []metav1.Condition{
-				*conditions.TrueCondition(sourcev1.FetchFailedCondition, sourcev1.AuthenticationFailedReason, "Failed to get secret '/dummy': secrets \"dummy\" not found"),
+				*conditions.TrueCondition(sourcev1.FetchFailedCondition, sourcev1.AuthenticationFailedReason, "failed to get secret '/dummy': secrets \"dummy\" not found"),
 			},
 		},
 		{
@@ -356,7 +342,7 @@
 			},
 			wantErr: true,
 			assertConditions: []metav1.Condition{
-				*conditions.TrueCondition(sourcev1.FetchFailedCondition, sourcev1.BucketOperationFailedReason, "Failed to construct S3 client: invalid 'dummy' secret data: required fields"),
+				*conditions.TrueCondition(sourcev1.FetchFailedCondition, sourcev1.BucketOperationFailedReason, "failed to construct S3 client: invalid 'dummy' secret data: required fields"),
 			},
 		},
 		{
@@ -367,7 +353,7 @@
 			},
 			wantErr: true,
 			assertConditions: []metav1.Condition{
-				*conditions.TrueCondition(sourcev1.FetchFailedCondition, sourcev1.BucketOperationFailedReason, "Bucket 'invalid' does not exist"),
+				*conditions.TrueCondition(sourcev1.FetchFailedCondition, sourcev1.BucketOperationFailedReason, "bucket 'invalid' does not exist"),
 			},
 		},
 		{
@@ -378,7 +364,7 @@
 			},
 			wantErr: true,
 			assertConditions: []metav1.Condition{
-				*conditions.TrueCondition(sourcev1.FetchFailedCondition, sourcev1.BucketOperationFailedReason, "Failed to verify existence of bucket 'unavailable'"),
+				*conditions.TrueCondition(sourcev1.FetchFailedCondition, sourcev1.BucketOperationFailedReason, "failed to verify existence of bucket 'unavailable'"),
 			},
 		},
 		{
@@ -411,8 +397,8 @@
 				Revision: "94992ae8fb8300723e970e304ea3414266cb414e364ba3f570bb09069f883100",
 			},
 			assertConditions: []metav1.Condition{
-				*conditions.TrueCondition(sourcev1.ArtifactOutdatedCondition, "NewRevision", "New upstream revision '94992ae8fb8300723e970e304ea3414266cb414e364ba3f570bb09069f883100'"),
-				*conditions.TrueCondition(meta.ReconcilingCondition, "NewRevision", "New upstream revision '94992ae8fb8300723e970e304ea3414266cb414e364ba3f570bb09069f883100'"),
+				*conditions.TrueCondition(sourcev1.ArtifactOutdatedCondition, "NewRevision", "new upstream revision '94992ae8fb8300723e970e304ea3414266cb414e364ba3f570bb09069f883100'"),
+				*conditions.TrueCondition(meta.ReconcilingCondition, "NewRevision", "new upstream revision '94992ae8fb8300723e970e304ea3414266cb414e364ba3f570bb09069f883100'"),
 			},
 		},
 		{
@@ -448,8 +434,8 @@
 				Revision: "e3b0c44298fc1c149afbf4c8996fb92427ae41e4649b934ca495991b7852b855",
 			},
 			assertConditions: []metav1.Condition{
-				*conditions.TrueCondition(sourcev1.ArtifactOutdatedCondition, "NewRevision", "New upstream revision 'e3b0c44298fc1c149afbf4c8996fb92427ae41e4649b934ca495991b7852b855'"),
-				*conditions.TrueCondition(meta.ReconcilingCondition, "NewRevision", "New upstream revision 'e3b0c44298fc1c149afbf4c8996fb92427ae41e4649b934ca495991b7852b855'"),
+				*conditions.TrueCondition(sourcev1.ArtifactOutdatedCondition, "NewRevision", "new upstream revision 'e3b0c44298fc1c149afbf4c8996fb92427ae41e4649b934ca495991b7852b855'"),
+				*conditions.TrueCondition(meta.ReconcilingCondition, "NewRevision", "new upstream revision 'e3b0c44298fc1c149afbf4c8996fb92427ae41e4649b934ca495991b7852b855'"),
 			},
 		},
 		{
@@ -479,7 +465,7 @@
 			name:       "Removes FetchFailedCondition after reconciling source",
 			bucketName: "dummy",
 			beforeFunc: func(obj *sourcev1.Bucket) {
-				conditions.MarkTrue(obj, sourcev1.FetchFailedCondition, sourcev1.BucketOperationFailedReason, "Failed to read test file")
+				conditions.MarkTrue(obj, sourcev1.FetchFailedCondition, sourcev1.BucketOperationFailedReason, "failed to read test file")
 			},
 			bucketObjects: []*s3MockObject{
 				{
@@ -495,8 +481,8 @@
 				Revision: "f0467900d3cede8323f3e61a1467f7cd370d1c0d942ff990a1a7be1eb1a231e8",
 			},
 			assertConditions: []metav1.Condition{
-				*conditions.TrueCondition(sourcev1.ArtifactOutdatedCondition, "NewRevision", "New upstream revision 'f0467900d3cede8323f3e61a1467f7cd370d1c0d942ff990a1a7be1eb1a231e8'"),
-				*conditions.TrueCondition(meta.ReconcilingCondition, "NewRevision", "New upstream revision 'f0467900d3cede8323f3e61a1467f7cd370d1c0d942ff990a1a7be1eb1a231e8'"),
+				*conditions.TrueCondition(sourcev1.ArtifactOutdatedCondition, "NewRevision", "new upstream revision 'f0467900d3cede8323f3e61a1467f7cd370d1c0d942ff990a1a7be1eb1a231e8'"),
+				*conditions.TrueCondition(meta.ReconcilingCondition, "NewRevision", "new upstream revision 'f0467900d3cede8323f3e61a1467f7cd370d1c0d942ff990a1a7be1eb1a231e8'"),
 			},
 		},
 	}
@@ -509,8 +495,9 @@
 				builder.WithObjects(tt.secret)
 			}
 			r := &BucketReconciler{
-				Client:  builder.Build(),
-				Storage: testStorage,
+				EventRecorder: record.NewFakeRecorder(32),
+				Client:        builder.Build(),
+				Storage:       testStorage,
 			}
 			tmpDir, err := os.MkdirTemp("", "reconcile-bucket-source-")
 			g.Expect(err).ToNot(HaveOccurred())
@@ -602,8 +589,8 @@
 				Revision: "23d97ef9557996c9d911df4359d6086eda7bec5af76e43651581d80f5bcad4b8",
 			},
 			assertConditions: []metav1.Condition{
-				*conditions.TrueCondition(sourcev1.ArtifactOutdatedCondition, "NewRevision", "New upstream revision '23d97ef9557996c9d911df4359d6086eda7bec5af76e43651581d80f5bcad4b8'"),
-				*conditions.TrueCondition(meta.ReconcilingCondition, "NewRevision", "New upstream revision '23d97ef9557996c9d911df4359d6086eda7bec5af76e43651581d80f5bcad4b8'"),
+				*conditions.TrueCondition(sourcev1.ArtifactOutdatedCondition, "NewRevision", "new upstream revision '23d97ef9557996c9d911df4359d6086eda7bec5af76e43651581d80f5bcad4b8'"),
+				*conditions.TrueCondition(meta.ReconcilingCondition, "NewRevision", "new upstream revision '23d97ef9557996c9d911df4359d6086eda7bec5af76e43651581d80f5bcad4b8'"),
 			},
 		},
 		{
@@ -617,7 +604,7 @@
 			want:    sreconcile.ResultEmpty,
 			wantErr: true,
 			assertConditions: []metav1.Condition{
-				*conditions.TrueCondition(sourcev1.FetchFailedCondition, sourcev1.AuthenticationFailedReason, "Failed to get secret '/dummy': secrets \"dummy\" not found"),
+				*conditions.TrueCondition(sourcev1.FetchFailedCondition, sourcev1.AuthenticationFailedReason, "failed to get secret '/dummy': secrets \"dummy\" not found"),
 			},
 		},
 		{
@@ -636,7 +623,7 @@
 			want:    sreconcile.ResultEmpty,
 			wantErr: true,
 			assertConditions: []metav1.Condition{
-				*conditions.TrueCondition(sourcev1.FetchFailedCondition, sourcev1.BucketOperationFailedReason, "Failed to construct GCP client: invalid 'dummy' secret data: required fields"),
+				*conditions.TrueCondition(sourcev1.FetchFailedCondition, sourcev1.BucketOperationFailedReason, "failed to construct GCP client: invalid 'dummy' secret data: required fields"),
 			},
 		},
 		{
@@ -648,7 +635,7 @@
 			want:    sreconcile.ResultEmpty,
 			wantErr: true,
 			assertConditions: []metav1.Condition{
-				*conditions.TrueCondition(sourcev1.FetchFailedCondition, sourcev1.BucketOperationFailedReason, "Bucket 'invalid' does not exist"),
+				*conditions.TrueCondition(sourcev1.FetchFailedCondition, sourcev1.BucketOperationFailedReason, "bucket 'invalid' does not exist"),
 			},
 		},
 		{
@@ -660,7 +647,7 @@
 			want:    sreconcile.ResultEmpty,
 			wantErr: true,
 			assertConditions: []metav1.Condition{
-				*conditions.TrueCondition(sourcev1.FetchFailedCondition, sourcev1.BucketOperationFailedReason, "Failed to verify existence of bucket 'unavailable'"),
+				*conditions.TrueCondition(sourcev1.FetchFailedCondition, sourcev1.BucketOperationFailedReason, "failed to verify existence of bucket 'unavailable'"),
 			},
 		},
 		{
@@ -689,8 +676,8 @@
 				Revision: "7556d9ebaa9bcf1b24f363a6d5543af84403acb340fe1eaaf31dcdb0a6e6b4d4",
 			},
 			assertConditions: []metav1.Condition{
-				*conditions.TrueCondition(sourcev1.ArtifactOutdatedCondition, "NewRevision", "New upstream revision '7556d9ebaa9bcf1b24f363a6d5543af84403acb340fe1eaaf31dcdb0a6e6b4d4'"),
-				*conditions.TrueCondition(meta.ReconcilingCondition, "NewRevision", "New upstream revision '7556d9ebaa9bcf1b24f363a6d5543af84403acb340fe1eaaf31dcdb0a6e6b4d4'"),
+				*conditions.TrueCondition(sourcev1.ArtifactOutdatedCondition, "NewRevision", "new upstream revision '7556d9ebaa9bcf1b24f363a6d5543af84403acb340fe1eaaf31dcdb0a6e6b4d4'"),
+				*conditions.TrueCondition(meta.ReconcilingCondition, "NewRevision", "new upstream revision '7556d9ebaa9bcf1b24f363a6d5543af84403acb340fe1eaaf31dcdb0a6e6b4d4'"),
 			},
 		},
 		{
@@ -723,8 +710,8 @@
 				Revision: "e3b0c44298fc1c149afbf4c8996fb92427ae41e4649b934ca495991b7852b855",
 			},
 			assertConditions: []metav1.Condition{
-				*conditions.TrueCondition(sourcev1.ArtifactOutdatedCondition, "NewRevision", "New upstream revision 'e3b0c44298fc1c149afbf4c8996fb92427ae41e4649b934ca495991b7852b855'"),
-				*conditions.TrueCondition(meta.ReconcilingCondition, "NewRevision", "New upstream revision 'e3b0c44298fc1c149afbf4c8996fb92427ae41e4649b934ca495991b7852b855'"),
+				*conditions.TrueCondition(sourcev1.ArtifactOutdatedCondition, "NewRevision", "new upstream revision 'e3b0c44298fc1c149afbf4c8996fb92427ae41e4649b934ca495991b7852b855'"),
+				*conditions.TrueCondition(meta.ReconcilingCondition, "NewRevision", "new upstream revision 'e3b0c44298fc1c149afbf4c8996fb92427ae41e4649b934ca495991b7852b855'"),
 			},
 		},
 		{
@@ -753,7 +740,7 @@
 			name:       "Removes FetchFailedCondition after reconciling source",
 			bucketName: "dummy",
 			beforeFunc: func(obj *sourcev1.Bucket) {
-				conditions.MarkTrue(obj, sourcev1.FetchFailedCondition, sourcev1.BucketOperationFailedReason, "Failed to read test file")
+				conditions.MarkTrue(obj, sourcev1.FetchFailedCondition, sourcev1.BucketOperationFailedReason, "failed to read test file")
 			},
 			bucketObjects: []*gcpMockObject{
 				{
@@ -768,8 +755,8 @@
 				Revision: "23d97ef9557996c9d911df4359d6086eda7bec5af76e43651581d80f5bcad4b8",
 			},
 			assertConditions: []metav1.Condition{
-				*conditions.TrueCondition(sourcev1.ArtifactOutdatedCondition, "NewRevision", "New upstream revision '23d97ef9557996c9d911df4359d6086eda7bec5af76e43651581d80f5bcad4b8'"),
-				*conditions.TrueCondition(meta.ReconcilingCondition, "NewRevision", "New upstream revision '23d97ef9557996c9d911df4359d6086eda7bec5af76e43651581d80f5bcad4b8'"),
+				*conditions.TrueCondition(sourcev1.ArtifactOutdatedCondition, "NewRevision", "new upstream revision '23d97ef9557996c9d911df4359d6086eda7bec5af76e43651581d80f5bcad4b8'"),
+				*conditions.TrueCondition(meta.ReconcilingCondition, "NewRevision", "new upstream revision '23d97ef9557996c9d911df4359d6086eda7bec5af76e43651581d80f5bcad4b8'"),
 			},
 		},
 		// TODO: Middleware for mock server to test authentication using secret.
@@ -783,8 +770,9 @@
 				builder.WithObjects(tt.secret)
 			}
 			r := &BucketReconciler{
-				Client:  builder.Build(),
-				Storage: testStorage,
+				EventRecorder: record.NewFakeRecorder(32),
+				Client:        builder.Build(),
+				Storage:       testStorage,
 			}
 			tmpDir, err := os.MkdirTemp("", "reconcile-bucket-source-")
 			g.Expect(err).ToNot(HaveOccurred())
@@ -820,570 +808,6 @@
 				tt.beforeFunc(obj)
 			}
 
-=======
-			}
-			if tt.beforeFunc != nil {
-				g.Expect(tt.beforeFunc(obj, testStorage)).To(Succeed())
-			}
-
-			var artifact sourcev1.Artifact
-
-			got, err := r.reconcileStorage(context.TODO(), obj, &artifact, "")
-			g.Expect(err != nil).To(Equal(tt.wantErr))
-			g.Expect(got).To(Equal(tt.want))
-
-			g.Expect(obj.Status.Artifact).To(MatchArtifact(tt.assertArtifact))
-			if tt.assertArtifact != nil && tt.assertArtifact.URL != "" {
-				g.Expect(obj.Status.Artifact.URL).To(Equal(tt.assertArtifact.URL))
-			}
-			g.Expect(obj.Status.Conditions).To(conditions.MatchConditions(tt.assertConditions))
-
-			for _, p := range tt.assertPaths {
-				absoluteP := filepath.Join(testStorage.BasePath, p)
-				if !strings.HasPrefix(p, "!") {
-					g.Expect(absoluteP).To(BeAnExistingFile())
-					continue
-				}
-				g.Expect(absoluteP).NotTo(BeAnExistingFile())
-			}
-		})
-	}
-}
-
-func TestBucketReconciler_reconcileMinioSource(t *testing.T) {
-	tests := []struct {
-		name             string
-		bucketName       string
-		bucketObjects    []*s3MockObject
-		middleware       http.Handler
-		secret           *corev1.Secret
-		beforeFunc       func(obj *sourcev1.Bucket)
-		want             sreconcile.Result
-		wantErr          bool
-		assertArtifact   sourcev1.Artifact
-		assertConditions []metav1.Condition
-	}{
-		{
-			name:       "reconciles source",
-			bucketName: "dummy",
-			bucketObjects: []*s3MockObject{
-				{
-					Key:          "test.txt",
-					Content:      []byte("test"),
-					ContentType:  "text/plain",
-					LastModified: time.Now(),
-				},
-			},
-			want: sreconcile.ResultSuccess,
-			assertArtifact: sourcev1.Artifact{
-				Path:     "bucket/test-bucket/f0467900d3cede8323f3e61a1467f7cd370d1c0d942ff990a1a7be1eb1a231e8.tar.gz",
-				Revision: "f0467900d3cede8323f3e61a1467f7cd370d1c0d942ff990a1a7be1eb1a231e8",
-			},
-			assertConditions: []metav1.Condition{
-				*conditions.TrueCondition(sourcev1.ArtifactOutdatedCondition, "NewRevision", "new upstream revision 'f0467900d3cede8323f3e61a1467f7cd370d1c0d942ff990a1a7be1eb1a231e8'"),
-				*conditions.TrueCondition(meta.ReconcilingCondition, "NewRevision", "new upstream revision 'f0467900d3cede8323f3e61a1467f7cd370d1c0d942ff990a1a7be1eb1a231e8'"),
-			},
-		},
-		// TODO(hidde): middleware for mock server
-		//{
-		//	name: "authenticates using secretRef",
-		//	bucketName: "dummy",
-		//},
-		{
-			name:       "observes non-existing secretRef",
-			bucketName: "dummy",
-			beforeFunc: func(obj *sourcev1.Bucket) {
-				obj.Spec.SecretRef = &meta.LocalObjectReference{
-					Name: "dummy",
-				}
-			},
-			wantErr: true,
-			assertConditions: []metav1.Condition{
-				*conditions.TrueCondition(sourcev1.FetchFailedCondition, sourcev1.AuthenticationFailedReason, "failed to get secret '/dummy': secrets \"dummy\" not found"),
-			},
-		},
-		{
-			name:       "observes invalid secretRef",
-			bucketName: "dummy",
-			secret: &corev1.Secret{
-				ObjectMeta: metav1.ObjectMeta{
-					Name: "dummy",
-				},
-			},
-			beforeFunc: func(obj *sourcev1.Bucket) {
-				obj.Spec.SecretRef = &meta.LocalObjectReference{
-					Name: "dummy",
-				}
-			},
-			wantErr: true,
-			assertConditions: []metav1.Condition{
-				*conditions.TrueCondition(sourcev1.FetchFailedCondition, sourcev1.BucketOperationFailedReason, "failed to construct S3 client: invalid 'dummy' secret data: required fields"),
-			},
-		},
-		{
-			name:       "observes non-existing bucket name",
-			bucketName: "dummy",
-			beforeFunc: func(obj *sourcev1.Bucket) {
-				obj.Spec.BucketName = "invalid"
-			},
-			wantErr: true,
-			assertConditions: []metav1.Condition{
-				*conditions.TrueCondition(sourcev1.FetchFailedCondition, sourcev1.BucketOperationFailedReason, "bucket 'invalid' does not exist"),
-			},
-		},
-		{
-			name: "transient bucket name API failure",
-			beforeFunc: func(obj *sourcev1.Bucket) {
-				obj.Spec.Endpoint = "transient.example.com"
-				obj.Spec.BucketName = "unavailable"
-			},
-			wantErr: true,
-			assertConditions: []metav1.Condition{
-				*conditions.TrueCondition(sourcev1.FetchFailedCondition, sourcev1.BucketOperationFailedReason, "failed to verify existence of bucket 'unavailable'"),
-			},
-		},
-		{
-			// TODO(hidde): test the lesser happy paths
-			name:       ".sourceignore",
-			bucketName: "dummy",
-			bucketObjects: []*s3MockObject{
-				{
-					Key:          ".sourceignore",
-					Content:      []byte("ignored/file.txt"),
-					ContentType:  "text/plain",
-					LastModified: time.Now(),
-				},
-				{
-					Key:          "ignored/file.txt",
-					Content:      []byte("ignored/file.txt"),
-					ContentType:  "text/plain",
-					LastModified: time.Now(),
-				},
-				{
-					Key:          "included/file.txt",
-					Content:      []byte("included/file.txt"),
-					ContentType:  "text/plain",
-					LastModified: time.Now(),
-				},
-			},
-			want: sreconcile.ResultSuccess,
-			assertArtifact: sourcev1.Artifact{
-				Path:     "bucket/test-bucket/94992ae8fb8300723e970e304ea3414266cb414e364ba3f570bb09069f883100.tar.gz",
-				Revision: "94992ae8fb8300723e970e304ea3414266cb414e364ba3f570bb09069f883100",
-			},
-			assertConditions: []metav1.Condition{
-				*conditions.TrueCondition(sourcev1.ArtifactOutdatedCondition, "NewRevision", "new upstream revision '94992ae8fb8300723e970e304ea3414266cb414e364ba3f570bb09069f883100'"),
-				*conditions.TrueCondition(meta.ReconcilingCondition, "NewRevision", "new upstream revision '94992ae8fb8300723e970e304ea3414266cb414e364ba3f570bb09069f883100'"),
-			},
-		},
-		{
-			name:       "spec.ignore overrides .sourceignore",
-			bucketName: "dummy",
-			beforeFunc: func(obj *sourcev1.Bucket) {
-				ignore := "included/file.txt"
-				obj.Spec.Ignore = &ignore
-			},
-			bucketObjects: []*s3MockObject{
-				{
-					Key:          ".sourceignore",
-					Content:      []byte("ignored/file.txt"),
-					ContentType:  "text/plain",
-					LastModified: time.Now(),
-				},
-				{
-					Key:          "ignored/file.txt",
-					Content:      []byte("ignored/file.txt"),
-					ContentType:  "text/plain",
-					LastModified: time.Now(),
-				},
-				{
-					Key:          "included/file.txt",
-					Content:      []byte("included/file.txt"),
-					ContentType:  "text/plain",
-					LastModified: time.Now(),
-				},
-			},
-			want: sreconcile.ResultSuccess,
-			assertArtifact: sourcev1.Artifact{
-				Path:     "bucket/test-bucket/e3b0c44298fc1c149afbf4c8996fb92427ae41e4649b934ca495991b7852b855.tar.gz",
-				Revision: "e3b0c44298fc1c149afbf4c8996fb92427ae41e4649b934ca495991b7852b855",
-			},
-			assertConditions: []metav1.Condition{
-				*conditions.TrueCondition(sourcev1.ArtifactOutdatedCondition, "NewRevision", "new upstream revision 'e3b0c44298fc1c149afbf4c8996fb92427ae41e4649b934ca495991b7852b855'"),
-				*conditions.TrueCondition(meta.ReconcilingCondition, "NewRevision", "new upstream revision 'e3b0c44298fc1c149afbf4c8996fb92427ae41e4649b934ca495991b7852b855'"),
-			},
-		},
-		{
-			name:       "up-to-date artifact",
-			bucketName: "dummy",
-			beforeFunc: func(obj *sourcev1.Bucket) {
-				obj.Status.Artifact = &sourcev1.Artifact{
-					Revision: "f0467900d3cede8323f3e61a1467f7cd370d1c0d942ff990a1a7be1eb1a231e8",
-				}
-			},
-			bucketObjects: []*s3MockObject{
-				{
-					Key:          "test.txt",
-					Content:      []byte("test"),
-					ContentType:  "text/plain",
-					LastModified: time.Now(),
-				},
-			},
-			want: sreconcile.ResultSuccess,
-			assertArtifact: sourcev1.Artifact{
-				Path:     "bucket/test-bucket/f0467900d3cede8323f3e61a1467f7cd370d1c0d942ff990a1a7be1eb1a231e8.tar.gz",
-				Revision: "f0467900d3cede8323f3e61a1467f7cd370d1c0d942ff990a1a7be1eb1a231e8",
-			},
-			assertConditions: []metav1.Condition{},
-		},
-		{
-			name:       "Removes FetchFailedCondition after reconciling source",
-			bucketName: "dummy",
-			beforeFunc: func(obj *sourcev1.Bucket) {
-				conditions.MarkTrue(obj, sourcev1.FetchFailedCondition, sourcev1.BucketOperationFailedReason, "failed to read test file")
-			},
-			bucketObjects: []*s3MockObject{
-				{
-					Key:          "test.txt",
-					Content:      []byte("test"),
-					ContentType:  "text/plain",
-					LastModified: time.Now(),
-				},
-			},
-			want: sreconcile.ResultSuccess,
-			assertArtifact: sourcev1.Artifact{
-				Path:     "bucket/test-bucket/f0467900d3cede8323f3e61a1467f7cd370d1c0d942ff990a1a7be1eb1a231e8.tar.gz",
-				Revision: "f0467900d3cede8323f3e61a1467f7cd370d1c0d942ff990a1a7be1eb1a231e8",
-			},
-			assertConditions: []metav1.Condition{
-				*conditions.TrueCondition(sourcev1.ArtifactOutdatedCondition, "NewRevision", "new upstream revision 'f0467900d3cede8323f3e61a1467f7cd370d1c0d942ff990a1a7be1eb1a231e8'"),
-				*conditions.TrueCondition(meta.ReconcilingCondition, "NewRevision", "new upstream revision 'f0467900d3cede8323f3e61a1467f7cd370d1c0d942ff990a1a7be1eb1a231e8'"),
-			},
-		},
-	}
-	for _, tt := range tests {
-		t.Run(tt.name, func(t *testing.T) {
-			g := NewWithT(t)
-
-			builder := fakeclient.NewClientBuilder().WithScheme(testEnv.Scheme())
-			if tt.secret != nil {
-				builder.WithObjects(tt.secret)
-			}
-			r := &BucketReconciler{
-				EventRecorder: record.NewFakeRecorder(32),
-				Client:        builder.Build(),
-				Storage:       testStorage,
-			}
-			tmpDir, err := os.MkdirTemp("", "reconcile-bucket-source-")
-			g.Expect(err).ToNot(HaveOccurred())
-			defer os.RemoveAll(tmpDir)
-
-			obj := &sourcev1.Bucket{
-				TypeMeta: metav1.TypeMeta{
-					Kind: sourcev1.BucketKind,
-				},
-				ObjectMeta: metav1.ObjectMeta{
-					Name: "test-bucket",
-				},
-				Spec: sourcev1.BucketSpec{
-					Timeout: &metav1.Duration{Duration: timeout},
-				},
-			}
-
-			var server *s3MockServer
-			if tt.bucketName != "" {
-				server = newS3Server(tt.bucketName)
-				server.Objects = tt.bucketObjects
-				server.Start()
-				defer server.Stop()
-
-				g.Expect(server.HTTPAddress()).ToNot(BeEmpty())
-				u, err := url.Parse(server.HTTPAddress())
-				g.Expect(err).NotTo(HaveOccurred())
-
-				obj.Spec.BucketName = tt.bucketName
-				obj.Spec.Endpoint = u.Host
-				// TODO(hidde): also test TLS
-				obj.Spec.Insecure = true
-			}
-			if tt.beforeFunc != nil {
-				tt.beforeFunc(obj)
-			}
-
-			artifact := &sourcev1.Artifact{}
-			got, err := r.reconcileSource(context.TODO(), obj, artifact, tmpDir)
-			g.Expect(err != nil).To(Equal(tt.wantErr))
-			g.Expect(got).To(Equal(tt.want))
-
-			g.Expect(artifact).To(MatchArtifact(tt.assertArtifact.DeepCopy()))
-			g.Expect(obj.Status.Conditions).To(conditions.MatchConditions(tt.assertConditions))
-		})
-	}
-}
-
-func TestBucketReconciler_reconcileGCPSource(t *testing.T) {
-	tests := []struct {
-		name             string
-		bucketName       string
-		bucketObjects    []*gcpMockObject
-		secret           *corev1.Secret
-		beforeFunc       func(obj *sourcev1.Bucket)
-		want             sreconcile.Result
-		wantErr          bool
-		assertArtifact   sourcev1.Artifact
-		assertConditions []metav1.Condition
-	}{
-		{
-			name:       "reconciles source",
-			bucketName: "dummy",
-			bucketObjects: []*gcpMockObject{
-				{
-					Key:         "test.txt",
-					ContentType: "text/plain",
-					Content:     []byte("test"),
-				},
-			},
-			secret: &corev1.Secret{
-				ObjectMeta: metav1.ObjectMeta{
-					Name: "dummy",
-				},
-				Data: map[string][]byte{
-					"accesskey":      []byte("key"),
-					"secretkey":      []byte("secret"),
-					"serviceaccount": []byte("testsa"),
-				},
-			},
-			beforeFunc: func(obj *sourcev1.Bucket) {
-				obj.Spec.SecretRef = &meta.LocalObjectReference{
-					Name: "dummy",
-				}
-			},
-			want: sreconcile.ResultSuccess,
-			assertArtifact: sourcev1.Artifact{
-				Path:     "bucket/test-bucket/23d97ef9557996c9d911df4359d6086eda7bec5af76e43651581d80f5bcad4b8.tar.gz",
-				Revision: "23d97ef9557996c9d911df4359d6086eda7bec5af76e43651581d80f5bcad4b8",
-			},
-			assertConditions: []metav1.Condition{
-				*conditions.TrueCondition(sourcev1.ArtifactOutdatedCondition, "NewRevision", "new upstream revision '23d97ef9557996c9d911df4359d6086eda7bec5af76e43651581d80f5bcad4b8'"),
-				*conditions.TrueCondition(meta.ReconcilingCondition, "NewRevision", "new upstream revision '23d97ef9557996c9d911df4359d6086eda7bec5af76e43651581d80f5bcad4b8'"),
-			},
-		},
-		{
-			name:       "observes non-existing secretRef",
-			bucketName: "dummy",
-			beforeFunc: func(obj *sourcev1.Bucket) {
-				obj.Spec.SecretRef = &meta.LocalObjectReference{
-					Name: "dummy",
-				}
-			},
-			want:    sreconcile.ResultEmpty,
-			wantErr: true,
-			assertConditions: []metav1.Condition{
-				*conditions.TrueCondition(sourcev1.FetchFailedCondition, sourcev1.AuthenticationFailedReason, "failed to get secret '/dummy': secrets \"dummy\" not found"),
-			},
-		},
-		{
-			name:       "observes invalid secretRef",
-			bucketName: "dummy",
-			secret: &corev1.Secret{
-				ObjectMeta: metav1.ObjectMeta{
-					Name: "dummy",
-				},
-			},
-			beforeFunc: func(obj *sourcev1.Bucket) {
-				obj.Spec.SecretRef = &meta.LocalObjectReference{
-					Name: "dummy",
-				}
-			},
-			want:    sreconcile.ResultEmpty,
-			wantErr: true,
-			assertConditions: []metav1.Condition{
-				*conditions.TrueCondition(sourcev1.FetchFailedCondition, sourcev1.BucketOperationFailedReason, "failed to construct GCP client: invalid 'dummy' secret data: required fields"),
-			},
-		},
-		{
-			name:       "observes non-existing bucket name",
-			bucketName: "dummy",
-			beforeFunc: func(obj *sourcev1.Bucket) {
-				obj.Spec.BucketName = "invalid"
-			},
-			want:    sreconcile.ResultEmpty,
-			wantErr: true,
-			assertConditions: []metav1.Condition{
-				*conditions.TrueCondition(sourcev1.FetchFailedCondition, sourcev1.BucketOperationFailedReason, "bucket 'invalid' does not exist"),
-			},
-		},
-		{
-			name: "transient bucket name API failure",
-			beforeFunc: func(obj *sourcev1.Bucket) {
-				obj.Spec.Endpoint = "transient.example.com"
-				obj.Spec.BucketName = "unavailable"
-			},
-			want:    sreconcile.ResultEmpty,
-			wantErr: true,
-			assertConditions: []metav1.Condition{
-				*conditions.TrueCondition(sourcev1.FetchFailedCondition, sourcev1.BucketOperationFailedReason, "failed to verify existence of bucket 'unavailable'"),
-			},
-		},
-		{
-			name:       ".sourceignore",
-			bucketName: "dummy",
-			bucketObjects: []*gcpMockObject{
-				{
-					Key:         ".sourceignore",
-					Content:     []byte("ignored/file.txt"),
-					ContentType: "text/plain",
-				},
-				{
-					Key:         "ignored/file.txt",
-					Content:     []byte("ignored/file.txt"),
-					ContentType: "text/plain",
-				},
-				{
-					Key:         "included/file.txt",
-					Content:     []byte("included/file.txt"),
-					ContentType: "text/plain",
-				},
-			},
-			want: sreconcile.ResultSuccess,
-			assertArtifact: sourcev1.Artifact{
-				Path:     "bucket/test-bucket/7556d9ebaa9bcf1b24f363a6d5543af84403acb340fe1eaaf31dcdb0a6e6b4d4.tar.gz",
-				Revision: "7556d9ebaa9bcf1b24f363a6d5543af84403acb340fe1eaaf31dcdb0a6e6b4d4",
-			},
-			assertConditions: []metav1.Condition{
-				*conditions.TrueCondition(sourcev1.ArtifactOutdatedCondition, "NewRevision", "new upstream revision '7556d9ebaa9bcf1b24f363a6d5543af84403acb340fe1eaaf31dcdb0a6e6b4d4'"),
-				*conditions.TrueCondition(meta.ReconcilingCondition, "NewRevision", "new upstream revision '7556d9ebaa9bcf1b24f363a6d5543af84403acb340fe1eaaf31dcdb0a6e6b4d4'"),
-			},
-		},
-		{
-			name:       "spec.ignore overrides .sourceignore",
-			bucketName: "dummy",
-			beforeFunc: func(obj *sourcev1.Bucket) {
-				ignore := "included/file.txt"
-				obj.Spec.Ignore = &ignore
-			},
-			bucketObjects: []*gcpMockObject{
-				{
-					Key:         ".sourceignore",
-					Content:     []byte("ignored/file.txt"),
-					ContentType: "text/plain",
-				},
-				{
-					Key:         "ignored/file.txt",
-					Content:     []byte("ignored/file.txt"),
-					ContentType: "text/plain",
-				},
-				{
-					Key:         "included/file.txt",
-					Content:     []byte("included/file.txt"),
-					ContentType: "text/plain",
-				},
-			},
-			want: sreconcile.ResultSuccess,
-			assertArtifact: sourcev1.Artifact{
-				Path:     "bucket/test-bucket/e3b0c44298fc1c149afbf4c8996fb92427ae41e4649b934ca495991b7852b855.tar.gz",
-				Revision: "e3b0c44298fc1c149afbf4c8996fb92427ae41e4649b934ca495991b7852b855",
-			},
-			assertConditions: []metav1.Condition{
-				*conditions.TrueCondition(sourcev1.ArtifactOutdatedCondition, "NewRevision", "new upstream revision 'e3b0c44298fc1c149afbf4c8996fb92427ae41e4649b934ca495991b7852b855'"),
-				*conditions.TrueCondition(meta.ReconcilingCondition, "NewRevision", "new upstream revision 'e3b0c44298fc1c149afbf4c8996fb92427ae41e4649b934ca495991b7852b855'"),
-			},
-		},
-		{
-			name:       "up-to-date artifact",
-			bucketName: "dummy",
-			beforeFunc: func(obj *sourcev1.Bucket) {
-				obj.Status.Artifact = &sourcev1.Artifact{
-					Revision: "23d97ef9557996c9d911df4359d6086eda7bec5af76e43651581d80f5bcad4b8",
-				}
-			},
-			bucketObjects: []*gcpMockObject{
-				{
-					Key:         "test.txt",
-					Content:     []byte("test"),
-					ContentType: "text/plain",
-				},
-			},
-			want: sreconcile.ResultSuccess,
-			assertArtifact: sourcev1.Artifact{
-				Path:     "bucket/test-bucket/23d97ef9557996c9d911df4359d6086eda7bec5af76e43651581d80f5bcad4b8.tar.gz",
-				Revision: "23d97ef9557996c9d911df4359d6086eda7bec5af76e43651581d80f5bcad4b8",
-			},
-			assertConditions: []metav1.Condition{},
-		},
-		{
-			name:       "Removes FetchFailedCondition after reconciling source",
-			bucketName: "dummy",
-			beforeFunc: func(obj *sourcev1.Bucket) {
-				conditions.MarkTrue(obj, sourcev1.FetchFailedCondition, sourcev1.BucketOperationFailedReason, "failed to read test file")
-			},
-			bucketObjects: []*gcpMockObject{
-				{
-					Key:         "test.txt",
-					Content:     []byte("test"),
-					ContentType: "text/plain",
-				},
-			},
-			want: sreconcile.ResultSuccess,
-			assertArtifact: sourcev1.Artifact{
-				Path:     "bucket/test-bucket/23d97ef9557996c9d911df4359d6086eda7bec5af76e43651581d80f5bcad4b8.tar.gz",
-				Revision: "23d97ef9557996c9d911df4359d6086eda7bec5af76e43651581d80f5bcad4b8",
-			},
-			assertConditions: []metav1.Condition{
-				*conditions.TrueCondition(sourcev1.ArtifactOutdatedCondition, "NewRevision", "new upstream revision '23d97ef9557996c9d911df4359d6086eda7bec5af76e43651581d80f5bcad4b8'"),
-				*conditions.TrueCondition(meta.ReconcilingCondition, "NewRevision", "new upstream revision '23d97ef9557996c9d911df4359d6086eda7bec5af76e43651581d80f5bcad4b8'"),
-			},
-		},
-		// TODO: Middleware for mock server to test authentication using secret.
-	}
-	for _, tt := range tests {
-		t.Run(tt.name, func(t *testing.T) {
-			g := NewWithT(t)
-
-			builder := fakeclient.NewClientBuilder().WithScheme(testEnv.Scheme())
-			if tt.secret != nil {
-				builder.WithObjects(tt.secret)
-			}
-			r := &BucketReconciler{
-				EventRecorder: record.NewFakeRecorder(32),
-				Client:        builder.Build(),
-				Storage:       testStorage,
-			}
-			tmpDir, err := os.MkdirTemp("", "reconcile-bucket-source-")
-			g.Expect(err).ToNot(HaveOccurred())
-			defer os.RemoveAll(tmpDir)
-
-			// Test bucket object.
-			obj := &sourcev1.Bucket{
-				TypeMeta: metav1.TypeMeta{
-					Kind: sourcev1.BucketKind,
-				},
-				ObjectMeta: metav1.ObjectMeta{
-					Name: "test-bucket",
-				},
-				Spec: sourcev1.BucketSpec{
-					BucketName: tt.bucketName,
-					Timeout:    &metav1.Duration{Duration: timeout},
-					Provider:   sourcev1.GoogleBucketProvider,
-				},
-			}
-
-			// Set up the mock GCP bucket server.
-			server := newGCPServer(tt.bucketName)
-			server.Objects = tt.bucketObjects
-			server.Start()
-			defer server.Stop()
-
-			g.Expect(server.HTTPAddress()).ToNot(BeEmpty())
-
-			obj.Spec.Endpoint = server.HTTPAddress()
-			obj.Spec.Insecure = true
-
-			if tt.beforeFunc != nil {
-				tt.beforeFunc(obj)
-			}
-
->>>>>>> a1e50676
 			// Set the GCP storage host to be used by the GCP client.
 			g.Expect(os.Setenv(ENV_GCP_STORAGE_HOST, obj.Spec.Endpoint)).ToNot(HaveOccurred())
 			defer func() {
@@ -1421,13 +845,8 @@
 			},
 			want: sreconcile.ResultSuccess,
 			assertConditions: []metav1.Condition{
-<<<<<<< HEAD
-				*conditions.TrueCondition(meta.ReadyCondition, meta.SucceededReason, "Stored artifact for revision 'existing'"),
-				*conditions.TrueCondition(meta.ReconcilingCondition, "NewRevision", "New upstream revision 'existing'"),
-=======
 				*conditions.TrueCondition(meta.ReadyCondition, meta.SucceededReason, "stored artifact for revision 'existing'"),
 				*conditions.TrueCondition(meta.ReconcilingCondition, "NewRevision", "new upstream revision 'existing'"),
->>>>>>> a1e50676
 			},
 		},
 		{
@@ -1441,11 +860,7 @@
 			},
 			want: sreconcile.ResultSuccess,
 			assertConditions: []metav1.Condition{
-<<<<<<< HEAD
-				*conditions.TrueCondition(meta.ReadyCondition, meta.SucceededReason, "Stored artifact for revision 'existing'"),
-=======
 				*conditions.TrueCondition(meta.ReadyCondition, meta.SucceededReason, "stored artifact for revision 'existing'"),
->>>>>>> a1e50676
 			},
 		},
 		{
@@ -1456,13 +871,8 @@
 			},
 			want: sreconcile.ResultSuccess,
 			assertConditions: []metav1.Condition{
-<<<<<<< HEAD
-				*conditions.TrueCondition(meta.ReadyCondition, meta.SucceededReason, "Stored artifact for revision 'existing'"),
-				*conditions.TrueCondition(meta.ReconcilingCondition, "NewRevision", "New upstream revision 'existing'"),
-=======
 				*conditions.TrueCondition(meta.ReadyCondition, meta.SucceededReason, "stored artifact for revision 'existing'"),
 				*conditions.TrueCondition(meta.ReconcilingCondition, "NewRevision", "new upstream revision 'existing'"),
->>>>>>> a1e50676
 			},
 		},
 		{
@@ -1479,13 +889,8 @@
 			},
 			want: sreconcile.ResultSuccess,
 			assertConditions: []metav1.Condition{
-<<<<<<< HEAD
-				*conditions.TrueCondition(meta.ReadyCondition, meta.SucceededReason, "Stored artifact for revision 'existing'"),
-				*conditions.TrueCondition(meta.ReconcilingCondition, "NewRevision", "New upstream revision 'existing'"),
-=======
 				*conditions.TrueCondition(meta.ReadyCondition, meta.SucceededReason, "stored artifact for revision 'existing'"),
 				*conditions.TrueCondition(meta.ReconcilingCondition, "NewRevision", "new upstream revision 'existing'"),
->>>>>>> a1e50676
 			},
 		},
 		{
@@ -1496,11 +901,7 @@
 			want:    sreconcile.ResultEmpty,
 			wantErr: true,
 			assertConditions: []metav1.Condition{
-<<<<<<< HEAD
-				*conditions.TrueCondition(meta.ReconcilingCondition, "NewRevision", "New upstream revision 'existing'"),
-=======
 				*conditions.TrueCondition(meta.ReconcilingCondition, "NewRevision", "new upstream revision 'existing'"),
->>>>>>> a1e50676
 			},
 		},
 		{
@@ -1519,11 +920,7 @@
 			want:    sreconcile.ResultEmpty,
 			wantErr: true,
 			assertConditions: []metav1.Condition{
-<<<<<<< HEAD
-				*conditions.TrueCondition(meta.ReconcilingCondition, "NewRevision", "New upstream revision 'existing'"),
-=======
 				*conditions.TrueCondition(meta.ReconcilingCondition, "NewRevision", "new upstream revision 'existing'"),
->>>>>>> a1e50676
 			},
 		},
 	}
@@ -1533,12 +930,8 @@
 			g := NewWithT(t)
 
 			r := &BucketReconciler{
-<<<<<<< HEAD
-				Storage: testStorage,
-=======
 				EventRecorder: record.NewFakeRecorder(32),
 				Storage:       testStorage,
->>>>>>> a1e50676
 			}
 
 			tmpDir, err := os.MkdirTemp("", "reconcile-bucket-artifact-")
@@ -1566,13 +959,9 @@
 				tt.beforeFunc(g, obj, artifact, tmpDir)
 			}
 
-<<<<<<< HEAD
-			got, err := r.reconcileArtifact(logr.NewContext(ctx, log.NullLogger{}), obj, &artifact, tmpDir)
-=======
 			dlog := log.NewDelegatingLogSink(log.NullLogSink{})
 			nullLogger := logr.New(dlog)
 			got, err := r.reconcileArtifact(logr.NewContext(ctx, nullLogger), obj, &artifact, tmpDir)
->>>>>>> a1e50676
 			g.Expect(err != nil).To(Equal(tt.wantErr))
 			g.Expect(got).To(Equal(tt.want))
 
