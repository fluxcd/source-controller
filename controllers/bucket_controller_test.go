--- conflicted
+++ resolved
@@ -37,10 +37,6 @@
 	corev1 "k8s.io/api/core/v1"
 	apierrors "k8s.io/apimachinery/pkg/api/errors"
 	metav1 "k8s.io/apimachinery/pkg/apis/meta/v1"
-<<<<<<< HEAD
-	ctrl "sigs.k8s.io/controller-runtime"
-=======
->>>>>>> 878856cb
 	"sigs.k8s.io/controller-runtime/pkg/client"
 	fakeclient "sigs.k8s.io/controller-runtime/pkg/client/fake"
 	"sigs.k8s.io/controller-runtime/pkg/log"
@@ -49,10 +45,7 @@
 	"github.com/fluxcd/pkg/runtime/conditions"
 
 	sourcev1 "github.com/fluxcd/source-controller/api/v1beta1"
-<<<<<<< HEAD
-=======
 	sreconcile "github.com/fluxcd/source-controller/internal/reconcile"
->>>>>>> 878856cb
 )
 
 // Environment variable to set the GCP Storage host for the GCP client.
@@ -147,11 +140,7 @@
 	tests := []struct {
 		name             string
 		beforeFunc       func(obj *sourcev1.Bucket, storage *Storage) error
-<<<<<<< HEAD
-		want             ctrl.Result
-=======
 		want             sreconcile.Result
->>>>>>> 878856cb
 		wantErr          bool
 		assertArtifact   *sourcev1.Artifact
 		assertConditions []metav1.Condition
@@ -177,10 +166,7 @@
 				testStorage.SetArtifactURL(obj.Status.Artifact)
 				return nil
 			},
-<<<<<<< HEAD
-=======
-			want: sreconcile.ResultSuccess,
->>>>>>> 878856cb
+			want: sreconcile.ResultSuccess,
 			assertArtifact: &sourcev1.Artifact{
 				Path:     "/reconcile-storage/c.txt",
 				Revision: "c",
@@ -203,20 +189,12 @@
 				testStorage.SetArtifactURL(obj.Status.Artifact)
 				return nil
 			},
-<<<<<<< HEAD
-			want: ctrl.Result{Requeue: true},
-=======
-			want: sreconcile.ResultSuccess,
->>>>>>> 878856cb
+			want: sreconcile.ResultSuccess,
 			assertPaths: []string{
 				"!/reconcile-storage/invalid.txt",
 			},
 			assertConditions: []metav1.Condition{
-<<<<<<< HEAD
-				*conditions.TrueCondition(sourcev1.ArtifactUnavailableCondition, "NoArtifact", "No artifact for resource in storage"),
-=======
 				*conditions.TrueCondition(meta.ReconcilingCondition, "NoArtifact", "No artifact for resource in storage"),
->>>>>>> 878856cb
 			},
 		},
 		{
@@ -236,10 +214,7 @@
 				}
 				return nil
 			},
-<<<<<<< HEAD
-=======
-			want: sreconcile.ResultSuccess,
->>>>>>> 878856cb
+			want: sreconcile.ResultSuccess,
 			assertPaths: []string{
 				"/reconcile-storage/hostname.txt",
 			},
@@ -263,544 +238,6 @@
 				ObjectMeta: metav1.ObjectMeta{
 					GenerateName: "test-",
 				},
-<<<<<<< HEAD
-			}
-			if tt.beforeFunc != nil {
-				g.Expect(tt.beforeFunc(obj, testStorage)).To(Succeed())
-			}
-
-			got, err := r.reconcileStorage(context.TODO(), obj)
-			g.Expect(err != nil).To(Equal(tt.wantErr))
-			g.Expect(got).To(Equal(tt.want))
-
-			g.Expect(obj.Status.Artifact).To(MatchArtifact(tt.assertArtifact))
-			if tt.assertArtifact != nil && tt.assertArtifact.URL != "" {
-				g.Expect(obj.Status.Artifact.URL).To(Equal(tt.assertArtifact.URL))
-			}
-			g.Expect(obj.Status.Conditions).To(conditions.MatchConditions(tt.assertConditions))
-
-			for _, p := range tt.assertPaths {
-				absoluteP := filepath.Join(testStorage.BasePath, p)
-				if !strings.HasPrefix(p, "!") {
-					g.Expect(absoluteP).To(BeAnExistingFile())
-					continue
-				}
-				g.Expect(absoluteP).NotTo(BeAnExistingFile())
-			}
-		})
-	}
-}
-
-func TestBucketReconciler_reconcileMinioSource(t *testing.T) {
-	tests := []struct {
-		name             string
-		bucketName       string
-		bucketObjects    []*s3MockObject
-		middleware       http.Handler
-		secret           *corev1.Secret
-		beforeFunc       func(obj *sourcev1.Bucket)
-		want             ctrl.Result
-		wantErr          bool
-		assertArtifact   sourcev1.Artifact
-		assertConditions []metav1.Condition
-	}{
-		{
-			name:       "reconciles source",
-			bucketName: "dummy",
-			bucketObjects: []*s3MockObject{
-				{
-					Key:          "test.txt",
-					Content:      []byte("test"),
-					ContentType:  "text/plain",
-					LastModified: time.Now(),
-				},
-			},
-			assertArtifact: sourcev1.Artifact{
-				Path:     "bucket/test-bucket/f0467900d3cede8323f3e61a1467f7cd370d1c0d942ff990a1a7be1eb1a231e8.tar.gz",
-				Revision: "f0467900d3cede8323f3e61a1467f7cd370d1c0d942ff990a1a7be1eb1a231e8",
-			},
-			assertConditions: []metav1.Condition{
-				*conditions.TrueCondition(sourcev1.ArtifactOutdatedCondition, "NewRevision", "New upstream revision 'f0467900d3cede8323f3e61a1467f7cd370d1c0d942ff990a1a7be1eb1a231e8'"),
-			},
-		},
-		// TODO(hidde): middleware for mock server
-		//{
-		//	name: "authenticates using secretRef",
-		//	bucketName: "dummy",
-		//},
-		{
-			name:       "observes non-existing secretRef",
-			bucketName: "dummy",
-			beforeFunc: func(obj *sourcev1.Bucket) {
-				obj.Spec.SecretRef = &meta.LocalObjectReference{
-					Name: "dummy",
-				}
-			},
-			wantErr: true,
-			assertConditions: []metav1.Condition{
-				*conditions.TrueCondition(sourcev1.FetchFailedCondition, sourcev1.AuthenticationFailedReason, "Failed to get secret '/dummy': secrets \"dummy\" not found"),
-			},
-		},
-		{
-			name:       "observes invalid secretRef",
-			bucketName: "dummy",
-			secret: &corev1.Secret{
-				ObjectMeta: metav1.ObjectMeta{
-					Name: "dummy",
-				},
-			},
-			beforeFunc: func(obj *sourcev1.Bucket) {
-				obj.Spec.SecretRef = &meta.LocalObjectReference{
-					Name: "dummy",
-				}
-			},
-			wantErr: true,
-			assertConditions: []metav1.Condition{
-				*conditions.TrueCondition(sourcev1.FetchFailedCondition, sourcev1.BucketOperationFailedReason, "Failed to construct S3 client: invalid 'dummy' secret data: required fields"),
-			},
-		},
-		{
-			name:       "observes non-existing bucket name",
-			bucketName: "dummy",
-			beforeFunc: func(obj *sourcev1.Bucket) {
-				obj.Spec.BucketName = "invalid"
-			},
-			wantErr: true,
-			assertConditions: []metav1.Condition{
-				*conditions.TrueCondition(sourcev1.FetchFailedCondition, sourcev1.BucketOperationFailedReason, "Bucket 'invalid' does not exist"),
-			},
-		},
-		{
-			name: "transient bucket name API failure",
-			beforeFunc: func(obj *sourcev1.Bucket) {
-				obj.Spec.Endpoint = "transient.example.com"
-				obj.Spec.BucketName = "unavailable"
-			},
-			wantErr: true,
-			assertConditions: []metav1.Condition{
-				*conditions.TrueCondition(sourcev1.FetchFailedCondition, sourcev1.BucketOperationFailedReason, "Failed to verify existence of bucket 'unavailable'"),
-			},
-		},
-		{
-			// TODO(hidde): test the lesser happy paths
-			name:       ".sourceignore",
-			bucketName: "dummy",
-			bucketObjects: []*s3MockObject{
-				{
-					Key:          ".sourceignore",
-					Content:      []byte("ignored/file.txt"),
-					ContentType:  "text/plain",
-					LastModified: time.Now(),
-				},
-				{
-					Key:          "ignored/file.txt",
-					Content:      []byte("ignored/file.txt"),
-					ContentType:  "text/plain",
-					LastModified: time.Now(),
-				},
-				{
-					Key:          "included/file.txt",
-					Content:      []byte("included/file.txt"),
-					ContentType:  "text/plain",
-					LastModified: time.Now(),
-				},
-			},
-			assertArtifact: sourcev1.Artifact{
-				Path:     "bucket/test-bucket/94992ae8fb8300723e970e304ea3414266cb414e364ba3f570bb09069f883100.tar.gz",
-				Revision: "94992ae8fb8300723e970e304ea3414266cb414e364ba3f570bb09069f883100",
-			},
-			assertConditions: []metav1.Condition{
-				*conditions.TrueCondition(sourcev1.ArtifactOutdatedCondition, "NewRevision", "New upstream revision '94992ae8fb8300723e970e304ea3414266cb414e364ba3f570bb09069f883100'"),
-			},
-		},
-		{
-			name:       "spec.ignore overrides .sourceignore",
-			bucketName: "dummy",
-			beforeFunc: func(obj *sourcev1.Bucket) {
-				ignore := "included/file.txt"
-				obj.Spec.Ignore = &ignore
-			},
-			bucketObjects: []*s3MockObject{
-				{
-					Key:          ".sourceignore",
-					Content:      []byte("ignored/file.txt"),
-					ContentType:  "text/plain",
-					LastModified: time.Now(),
-				},
-				{
-					Key:          "ignored/file.txt",
-					Content:      []byte("ignored/file.txt"),
-					ContentType:  "text/plain",
-					LastModified: time.Now(),
-				},
-				{
-					Key:          "included/file.txt",
-					Content:      []byte("included/file.txt"),
-					ContentType:  "text/plain",
-					LastModified: time.Now(),
-				},
-			},
-			assertArtifact: sourcev1.Artifact{
-				Path:     "bucket/test-bucket/e3b0c44298fc1c149afbf4c8996fb92427ae41e4649b934ca495991b7852b855.tar.gz",
-				Revision: "e3b0c44298fc1c149afbf4c8996fb92427ae41e4649b934ca495991b7852b855",
-			},
-			assertConditions: []metav1.Condition{
-				*conditions.TrueCondition(sourcev1.ArtifactOutdatedCondition, "NewRevision", "New upstream revision 'e3b0c44298fc1c149afbf4c8996fb92427ae41e4649b934ca495991b7852b855'"),
-			},
-		},
-		{
-			name:       "up-to-date artifact",
-			bucketName: "dummy",
-			beforeFunc: func(obj *sourcev1.Bucket) {
-				obj.Status.Artifact = &sourcev1.Artifact{
-					Revision: "f0467900d3cede8323f3e61a1467f7cd370d1c0d942ff990a1a7be1eb1a231e8",
-				}
-			},
-			bucketObjects: []*s3MockObject{
-				{
-					Key:          "test.txt",
-					Content:      []byte("test"),
-					ContentType:  "text/plain",
-					LastModified: time.Now(),
-				},
-			},
-			assertArtifact: sourcev1.Artifact{
-				Path:     "bucket/test-bucket/f0467900d3cede8323f3e61a1467f7cd370d1c0d942ff990a1a7be1eb1a231e8.tar.gz",
-				Revision: "f0467900d3cede8323f3e61a1467f7cd370d1c0d942ff990a1a7be1eb1a231e8",
-			},
-			assertConditions: []metav1.Condition{},
-		},
-		{
-			name:       "Removes FetchFailedCondition after reconciling source",
-			bucketName: "dummy",
-			beforeFunc: func(obj *sourcev1.Bucket) {
-				conditions.MarkTrue(obj, sourcev1.FetchFailedCondition, sourcev1.BucketOperationFailedReason, "Failed to read test file")
-			},
-			bucketObjects: []*s3MockObject{
-				{
-					Key:          "test.txt",
-					Content:      []byte("test"),
-					ContentType:  "text/plain",
-					LastModified: time.Now(),
-				},
-			},
-			assertArtifact: sourcev1.Artifact{
-				Path:     "bucket/test-bucket/f0467900d3cede8323f3e61a1467f7cd370d1c0d942ff990a1a7be1eb1a231e8.tar.gz",
-				Revision: "f0467900d3cede8323f3e61a1467f7cd370d1c0d942ff990a1a7be1eb1a231e8",
-			},
-			assertConditions: []metav1.Condition{
-				*conditions.TrueCondition(sourcev1.ArtifactOutdatedCondition, "NewRevision", "New upstream revision 'f0467900d3cede8323f3e61a1467f7cd370d1c0d942ff990a1a7be1eb1a231e8'"),
-			},
-		},
-	}
-	for _, tt := range tests {
-		t.Run(tt.name, func(t *testing.T) {
-			g := NewWithT(t)
-
-			builder := fakeclient.NewClientBuilder().WithScheme(testEnv.Scheme())
-			if tt.secret != nil {
-				builder.WithObjects(tt.secret)
-			}
-			r := &BucketReconciler{
-				Client:  builder.Build(),
-				Storage: testStorage,
-			}
-			tmpDir, err := os.MkdirTemp("", "reconcile-bucket-source-")
-			g.Expect(err).ToNot(HaveOccurred())
-			defer os.RemoveAll(tmpDir)
-
-			obj := &sourcev1.Bucket{
-				TypeMeta: metav1.TypeMeta{
-					Kind: sourcev1.BucketKind,
-				},
-				ObjectMeta: metav1.ObjectMeta{
-					Name: "test-bucket",
-				},
-				Spec: sourcev1.BucketSpec{
-					Timeout: &metav1.Duration{Duration: timeout},
-				},
-			}
-
-			var server *s3MockServer
-			if tt.bucketName != "" {
-				server = newS3Server(tt.bucketName)
-				server.Objects = tt.bucketObjects
-				server.Start()
-				defer server.Stop()
-
-				g.Expect(server.HTTPAddress()).ToNot(BeEmpty())
-				u, err := url.Parse(server.HTTPAddress())
-				g.Expect(err).NotTo(HaveOccurred())
-
-				obj.Spec.BucketName = tt.bucketName
-				obj.Spec.Endpoint = u.Host
-				// TODO(hidde): also test TLS
-				obj.Spec.Insecure = true
-			}
-			if tt.beforeFunc != nil {
-				tt.beforeFunc(obj)
-			}
-
-			artifact := &sourcev1.Artifact{}
-			got, err := r.reconcileSource(context.TODO(), obj, artifact, tmpDir)
-			g.Expect(err != nil).To(Equal(tt.wantErr))
-			g.Expect(got).To(Equal(tt.want))
-
-			g.Expect(artifact).To(MatchArtifact(tt.assertArtifact.DeepCopy()))
-			g.Expect(obj.Status.Conditions).To(conditions.MatchConditions(tt.assertConditions))
-		})
-	}
-}
-
-func TestBucketReconciler_reconcileGCPSource(t *testing.T) {
-	tests := []struct {
-		name             string
-		bucketName       string
-		bucketObjects    []*gcpMockObject
-		secret           *corev1.Secret
-		beforeFunc       func(obj *sourcev1.Bucket)
-		want             ctrl.Result
-		wantErr          bool
-		assertArtifact   sourcev1.Artifact
-		assertConditions []metav1.Condition
-	}{
-		{
-			name:       "reconciles source",
-			bucketName: "dummy",
-			bucketObjects: []*gcpMockObject{
-				{
-					Key:         "test.txt",
-					ContentType: "text/plain",
-					Content:     []byte("test"),
-				},
-			},
-			secret: &corev1.Secret{
-				ObjectMeta: metav1.ObjectMeta{
-					Name: "dummy",
-				},
-				Data: map[string][]byte{
-					"accesskey":      []byte("key"),
-					"secretkey":      []byte("secret"),
-					"serviceaccount": []byte("testsa"),
-				},
-			},
-			beforeFunc: func(obj *sourcev1.Bucket) {
-				obj.Spec.SecretRef = &meta.LocalObjectReference{
-					Name: "dummy",
-				}
-			},
-			assertArtifact: sourcev1.Artifact{
-				Path:     "bucket/test-bucket/23d97ef9557996c9d911df4359d6086eda7bec5af76e43651581d80f5bcad4b8.tar.gz",
-				Revision: "23d97ef9557996c9d911df4359d6086eda7bec5af76e43651581d80f5bcad4b8",
-			},
-			assertConditions: []metav1.Condition{
-				*conditions.TrueCondition(sourcev1.ArtifactOutdatedCondition, "NewRevision", "New upstream revision '23d97ef9557996c9d911df4359d6086eda7bec5af76e43651581d80f5bcad4b8'"),
-			},
-		},
-		{
-			name:       "observes non-existing secretRef",
-			bucketName: "dummy",
-			beforeFunc: func(obj *sourcev1.Bucket) {
-				obj.Spec.SecretRef = &meta.LocalObjectReference{
-					Name: "dummy",
-				}
-			},
-			wantErr: true,
-			assertConditions: []metav1.Condition{
-				*conditions.TrueCondition(sourcev1.FetchFailedCondition, sourcev1.AuthenticationFailedReason, "Failed to get secret '/dummy': secrets \"dummy\" not found"),
-			},
-		},
-		{
-			name:       "observes invalid secretRef",
-			bucketName: "dummy",
-			secret: &corev1.Secret{
-				ObjectMeta: metav1.ObjectMeta{
-					Name: "dummy",
-				},
-			},
-			beforeFunc: func(obj *sourcev1.Bucket) {
-				obj.Spec.SecretRef = &meta.LocalObjectReference{
-					Name: "dummy",
-				}
-			},
-			wantErr: true,
-			assertConditions: []metav1.Condition{
-				*conditions.TrueCondition(sourcev1.FetchFailedCondition, sourcev1.BucketOperationFailedReason, "Failed to construct GCP client: invalid 'dummy' secret data: required fields"),
-			},
-		},
-		{
-			name:       "observes non-existing bucket name",
-			bucketName: "dummy",
-			beforeFunc: func(obj *sourcev1.Bucket) {
-				obj.Spec.BucketName = "invalid"
-			},
-			wantErr: true,
-			assertConditions: []metav1.Condition{
-				*conditions.TrueCondition(sourcev1.FetchFailedCondition, sourcev1.BucketOperationFailedReason, "Bucket 'invalid' does not exist"),
-			},
-		},
-		{
-			name: "transient bucket name API failure",
-			beforeFunc: func(obj *sourcev1.Bucket) {
-				obj.Spec.Endpoint = "transient.example.com"
-				obj.Spec.BucketName = "unavailable"
-			},
-			wantErr: true,
-			assertConditions: []metav1.Condition{
-				*conditions.TrueCondition(sourcev1.FetchFailedCondition, sourcev1.BucketOperationFailedReason, "Failed to verify existence of bucket 'unavailable'"),
-			},
-		},
-		{
-			name:       ".sourceignore",
-			bucketName: "dummy",
-			bucketObjects: []*gcpMockObject{
-				{
-					Key:         ".sourceignore",
-					Content:     []byte("ignored/file.txt"),
-					ContentType: "text/plain",
-				},
-				{
-					Key:         "ignored/file.txt",
-					Content:     []byte("ignored/file.txt"),
-					ContentType: "text/plain",
-				},
-				{
-					Key:         "included/file.txt",
-					Content:     []byte("included/file.txt"),
-					ContentType: "text/plain",
-				},
-			},
-			assertArtifact: sourcev1.Artifact{
-				Path:     "bucket/test-bucket/7556d9ebaa9bcf1b24f363a6d5543af84403acb340fe1eaaf31dcdb0a6e6b4d4.tar.gz",
-				Revision: "7556d9ebaa9bcf1b24f363a6d5543af84403acb340fe1eaaf31dcdb0a6e6b4d4",
-			},
-			assertConditions: []metav1.Condition{
-				*conditions.TrueCondition(sourcev1.ArtifactOutdatedCondition, "NewRevision", "New upstream revision '7556d9ebaa9bcf1b24f363a6d5543af84403acb340fe1eaaf31dcdb0a6e6b4d4'"),
-			},
-		},
-		{
-			name:       "spec.ignore overrides .sourceignore",
-			bucketName: "dummy",
-			beforeFunc: func(obj *sourcev1.Bucket) {
-				ignore := "included/file.txt"
-				obj.Spec.Ignore = &ignore
-			},
-			bucketObjects: []*gcpMockObject{
-				{
-					Key:         ".sourceignore",
-					Content:     []byte("ignored/file.txt"),
-					ContentType: "text/plain",
-				},
-				{
-					Key:         "ignored/file.txt",
-					Content:     []byte("ignored/file.txt"),
-					ContentType: "text/plain",
-				},
-				{
-					Key:         "included/file.txt",
-					Content:     []byte("included/file.txt"),
-					ContentType: "text/plain",
-				},
-			},
-			assertArtifact: sourcev1.Artifact{
-				Path:     "bucket/test-bucket/e3b0c44298fc1c149afbf4c8996fb92427ae41e4649b934ca495991b7852b855.tar.gz",
-				Revision: "e3b0c44298fc1c149afbf4c8996fb92427ae41e4649b934ca495991b7852b855",
-			},
-			assertConditions: []metav1.Condition{
-				*conditions.TrueCondition(sourcev1.ArtifactOutdatedCondition, "NewRevision", "New upstream revision 'e3b0c44298fc1c149afbf4c8996fb92427ae41e4649b934ca495991b7852b855'"),
-			},
-		},
-		{
-			name:       "up-to-date artifact",
-			bucketName: "dummy",
-			beforeFunc: func(obj *sourcev1.Bucket) {
-				obj.Status.Artifact = &sourcev1.Artifact{
-					Revision: "23d97ef9557996c9d911df4359d6086eda7bec5af76e43651581d80f5bcad4b8",
-				}
-			},
-			bucketObjects: []*gcpMockObject{
-				{
-					Key:         "test.txt",
-					Content:     []byte("test"),
-					ContentType: "text/plain",
-				},
-			},
-			assertArtifact: sourcev1.Artifact{
-				Path:     "bucket/test-bucket/23d97ef9557996c9d911df4359d6086eda7bec5af76e43651581d80f5bcad4b8.tar.gz",
-				Revision: "23d97ef9557996c9d911df4359d6086eda7bec5af76e43651581d80f5bcad4b8",
-			},
-			assertConditions: []metav1.Condition{},
-		},
-		{
-			name:       "Removes FetchFailedCondition after reconciling source",
-			bucketName: "dummy",
-			beforeFunc: func(obj *sourcev1.Bucket) {
-				conditions.MarkTrue(obj, sourcev1.FetchFailedCondition, sourcev1.BucketOperationFailedReason, "Failed to read test file")
-			},
-			bucketObjects: []*gcpMockObject{
-				{
-					Key:         "test.txt",
-					Content:     []byte("test"),
-					ContentType: "text/plain",
-				},
-			},
-			assertArtifact: sourcev1.Artifact{
-				Path:     "bucket/test-bucket/23d97ef9557996c9d911df4359d6086eda7bec5af76e43651581d80f5bcad4b8.tar.gz",
-				Revision: "23d97ef9557996c9d911df4359d6086eda7bec5af76e43651581d80f5bcad4b8",
-			},
-			assertConditions: []metav1.Condition{
-				*conditions.TrueCondition(sourcev1.ArtifactOutdatedCondition, "NewRevision", "New upstream revision '23d97ef9557996c9d911df4359d6086eda7bec5af76e43651581d80f5bcad4b8'"),
-			},
-		},
-		// TODO: Middleware for mock server to test authentication using secret.
-	}
-	for _, tt := range tests {
-		t.Run(tt.name, func(t *testing.T) {
-			g := NewWithT(t)
-
-			builder := fakeclient.NewClientBuilder().WithScheme(testEnv.Scheme())
-			if tt.secret != nil {
-				builder.WithObjects(tt.secret)
-			}
-			r := &BucketReconciler{
-				Client:  builder.Build(),
-				Storage: testStorage,
-			}
-			tmpDir, err := os.MkdirTemp("", "reconcile-bucket-source-")
-			g.Expect(err).ToNot(HaveOccurred())
-			defer os.RemoveAll(tmpDir)
-
-			// Test bucket object.
-			obj := &sourcev1.Bucket{
-				TypeMeta: metav1.TypeMeta{
-					Kind: sourcev1.BucketKind,
-				},
-				ObjectMeta: metav1.ObjectMeta{
-					Name: "test-bucket",
-				},
-				Spec: sourcev1.BucketSpec{
-					BucketName: tt.bucketName,
-					Timeout:    &metav1.Duration{Duration: timeout},
-					Provider:   sourcev1.GoogleBucketProvider,
-				},
-			}
-
-			// Set up the mock GCP bucket server.
-			server := newGCPServer(tt.bucketName)
-			server.Objects = tt.bucketObjects
-			server.Start()
-			defer server.Stop()
-
-			g.Expect(server.HTTPAddress()).ToNot(BeEmpty())
-
-			obj.Spec.Endpoint = server.HTTPAddress()
-			obj.Spec.Insecure = true
-
-			if tt.beforeFunc != nil {
-				tt.beforeFunc(obj)
-			}
-
-=======
 			}
 			if tt.beforeFunc != nil {
 				g.Expect(tt.beforeFunc(obj, testStorage)).To(Succeed())
@@ -1361,7 +798,6 @@
 				tt.beforeFunc(obj)
 			}
 
->>>>>>> 878856cb
 			// Set the GCP storage host to be used by the GCP client.
 			g.Expect(os.Setenv(ENV_GCP_STORAGE_HOST, obj.Spec.Endpoint)).ToNot(HaveOccurred())
 			defer func() {
@@ -1388,11 +824,7 @@
 		name             string
 		beforeFunc       func(t *WithT, obj *sourcev1.Bucket, artifact sourcev1.Artifact, dir string)
 		afterFunc        func(t *WithT, obj *sourcev1.Bucket, dir string)
-<<<<<<< HEAD
-		want             ctrl.Result
-=======
 		want             sreconcile.Result
->>>>>>> 878856cb
 		wantErr          bool
 		assertConditions []metav1.Condition
 	}{
@@ -1401,16 +833,10 @@
 			beforeFunc: func(t *WithT, obj *sourcev1.Bucket, artifact sourcev1.Artifact, dir string) {
 				obj.Spec.Interval = metav1.Duration{Duration: interval}
 			},
-<<<<<<< HEAD
-			want: ctrl.Result{RequeueAfter: interval},
-			assertConditions: []metav1.Condition{
-				*conditions.TrueCondition(meta.ReadyCondition, meta.SucceededReason, "Stored artifact for revision 'existing'"),
-=======
 			want: sreconcile.ResultSuccess,
 			assertConditions: []metav1.Condition{
 				*conditions.TrueCondition(meta.ReadyCondition, meta.SucceededReason, "Stored artifact for revision 'existing'"),
 				*conditions.TrueCondition(meta.ReconcilingCondition, "NewRevision", "New upstream revision 'existing'"),
->>>>>>> 878856cb
 			},
 		},
 		{
@@ -1422,22 +848,7 @@
 			afterFunc: func(t *WithT, obj *sourcev1.Bucket, dir string) {
 				t.Expect(obj.Status.URL).To(BeEmpty())
 			},
-<<<<<<< HEAD
-			want: ctrl.Result{RequeueAfter: interval},
-			assertConditions: []metav1.Condition{
-				*conditions.TrueCondition(meta.ReadyCondition, meta.SucceededReason, "Stored artifact for revision 'existing'"),
-			},
-		},
-		{
-			name: "Removes ArtifactUnavailableCondition after creating artifact",
-			beforeFunc: func(t *WithT, obj *sourcev1.Bucket, artifact sourcev1.Artifact, dir string) {
-				obj.Spec.Interval = metav1.Duration{Duration: interval}
-				conditions.MarkTrue(obj, sourcev1.ArtifactUnavailableCondition, "Foo", "")
-			},
-			want: ctrl.Result{RequeueAfter: interval},
-=======
-			want: sreconcile.ResultSuccess,
->>>>>>> 878856cb
+			want: sreconcile.ResultSuccess,
 			assertConditions: []metav1.Condition{
 				*conditions.TrueCondition(meta.ReadyCondition, meta.SucceededReason, "Stored artifact for revision 'existing'"),
 			},
@@ -1448,16 +859,10 @@
 				obj.Spec.Interval = metav1.Duration{Duration: interval}
 				conditions.MarkTrue(obj, sourcev1.ArtifactOutdatedCondition, "Foo", "")
 			},
-<<<<<<< HEAD
-			want: ctrl.Result{RequeueAfter: interval},
-			assertConditions: []metav1.Condition{
-				*conditions.TrueCondition(meta.ReadyCondition, meta.SucceededReason, "Stored artifact for revision 'existing'"),
-=======
 			want: sreconcile.ResultSuccess,
 			assertConditions: []metav1.Condition{
 				*conditions.TrueCondition(meta.ReadyCondition, meta.SucceededReason, "Stored artifact for revision 'existing'"),
 				*conditions.TrueCondition(meta.ReconcilingCondition, "NewRevision", "New upstream revision 'existing'"),
->>>>>>> 878856cb
 			},
 		},
 		{
@@ -1472,16 +877,10 @@
 				t.Expect(err).NotTo(HaveOccurred())
 				t.Expect(localPath).To(Equal(targetFile))
 			},
-<<<<<<< HEAD
-			want: ctrl.Result{RequeueAfter: interval},
-			assertConditions: []metav1.Condition{
-				*conditions.TrueCondition(meta.ReadyCondition, meta.SucceededReason, "Stored artifact for revision 'existing'"),
-=======
 			want: sreconcile.ResultSuccess,
 			assertConditions: []metav1.Condition{
 				*conditions.TrueCondition(meta.ReadyCondition, meta.SucceededReason, "Stored artifact for revision 'existing'"),
 				*conditions.TrueCondition(meta.ReconcilingCondition, "NewRevision", "New upstream revision 'existing'"),
->>>>>>> 878856cb
 			},
 		},
 		{
@@ -1489,15 +888,11 @@
 			beforeFunc: func(t *WithT, obj *sourcev1.Bucket, artifact sourcev1.Artifact, dir string) {
 				t.Expect(os.RemoveAll(dir)).ToNot(HaveOccurred())
 			},
-<<<<<<< HEAD
-			wantErr: true,
-=======
 			want:    sreconcile.ResultEmpty,
 			wantErr: true,
 			assertConditions: []metav1.Condition{
 				*conditions.TrueCondition(meta.ReconcilingCondition, "NewRevision", "New upstream revision 'existing'"),
 			},
->>>>>>> 878856cb
 		},
 		{
 			name: "Dir path is not a directory",
@@ -1512,15 +907,11 @@
 			afterFunc: func(t *WithT, obj *sourcev1.Bucket, dir string) {
 				t.Expect(os.RemoveAll(dir)).ToNot(HaveOccurred())
 			},
-<<<<<<< HEAD
-			wantErr: true,
-=======
 			want:    sreconcile.ResultEmpty,
 			wantErr: true,
 			assertConditions: []metav1.Condition{
 				*conditions.TrueCondition(meta.ReconcilingCondition, "NewRevision", "New upstream revision 'existing'"),
 			},
->>>>>>> 878856cb
 		},
 	}
 
@@ -1557,11 +948,7 @@
 				tt.beforeFunc(g, obj, artifact, tmpDir)
 			}
 
-<<<<<<< HEAD
-			got, err := r.reconcileArtifact(logr.NewContext(ctx, log.NullLogger{}), obj, artifact, tmpDir)
-=======
 			got, err := r.reconcileArtifact(logr.NewContext(ctx, log.NullLogger{}), obj, &artifact, tmpDir)
->>>>>>> 878856cb
 			g.Expect(err != nil).To(Equal(tt.wantErr))
 			g.Expect(got).To(Equal(tt.want))
 
