/*
Copyright 2020 The Flux authors

Licensed under the Apache License, Version 2.0 (the "License");
you may not use this file except in compliance with the License.
You may obtain a copy of the License at

    http://www.apache.org/licenses/LICENSE-2.0

Unless required by applicable law or agreed to in writing, software
distributed under the License is distributed on an "AS IS" BASIS,
WITHOUT WARRANTIES OR CONDITIONS OF ANY KIND, either express or implied.
See the License for the specific language governing permissions and
limitations under the License.
*/

package controllers

import (
	"context"
	"crypto/sha256"
	"fmt"
	"net/url"
	"os"
	"path/filepath"
	"sort"
	"strings"
	"time"

	gcpstorage "cloud.google.com/go/storage"
<<<<<<< HEAD
	storagemgmt "github.com/Azure/azure-sdk-for-go/services/storage/mgmt/2021-04-01/storage"
	"github.com/Azure/azure-storage-blob-go/azblob"
	"github.com/Azure/go-autorest/autorest/to"
=======
	"github.com/fluxcd/source-controller/pkg/gcp"
>>>>>>> 878856cb
	"github.com/minio/minio-go/v7"
	"github.com/minio/minio-go/v7/pkg/credentials"
	"github.com/minio/minio-go/v7/pkg/s3utils"
	"golang.org/x/sync/errgroup"
	"golang.org/x/sync/semaphore"
	"google.golang.org/api/option"
	corev1 "k8s.io/api/core/v1"
	apierrors "k8s.io/apimachinery/pkg/api/errors"
<<<<<<< HEAD
	metav1 "k8s.io/apimachinery/pkg/apis/meta/v1"
=======
>>>>>>> 878856cb
	"k8s.io/apimachinery/pkg/types"
	kerrors "k8s.io/apimachinery/pkg/util/errors"
	ctrl "sigs.k8s.io/controller-runtime"
	"sigs.k8s.io/controller-runtime/pkg/client"
	"sigs.k8s.io/controller-runtime/pkg/controller"
	"sigs.k8s.io/controller-runtime/pkg/controller/controllerutil"
	"sigs.k8s.io/controller-runtime/pkg/predicate"

	"github.com/fluxcd/pkg/apis/meta"
	"github.com/fluxcd/pkg/runtime/conditions"
	helper "github.com/fluxcd/pkg/runtime/controller"
	"github.com/fluxcd/pkg/runtime/events"
	"github.com/fluxcd/pkg/runtime/patch"
	"github.com/fluxcd/pkg/runtime/predicates"

	sourcev1 "github.com/fluxcd/source-controller/api/v1beta1"
<<<<<<< HEAD
	"github.com/fluxcd/source-controller/pkg/azure/cloudprovider"
	"github.com/fluxcd/source-controller/pkg/gcp"
=======
	serror "github.com/fluxcd/source-controller/internal/error"
	sreconcile "github.com/fluxcd/source-controller/internal/reconcile"
>>>>>>> 878856cb
	"github.com/fluxcd/source-controller/pkg/sourceignore"
)

// +kubebuilder:rbac:groups=source.toolkit.fluxcd.io,resources=buckets,verbs=get;list;watch;create;update;patch;delete
// +kubebuilder:rbac:groups=source.toolkit.fluxcd.io,resources=buckets/status,verbs=get;update;patch
// +kubebuilder:rbac:groups=source.toolkit.fluxcd.io,resources=buckets/finalizers,verbs=get;create;update;patch;delete
// +kubebuilder:rbac:groups="",resources=secrets,verbs=get;list;watch

// BucketReconciler reconciles a Bucket object
type BucketReconciler struct {
	client.Client
	helper.Events
	helper.Metrics

<<<<<<< HEAD
	Storage          *Storage
	AzureCloudConfig string
=======
	Storage *Storage
>>>>>>> 878856cb
}

type BucketReconcilerOptions struct {
	MaxConcurrentReconciles int
}

// bucketReconcilerFunc is the function type for all the bucket reconciler
// functions.
type bucketReconcilerFunc func(ctx context.Context, obj *sourcev1.Bucket, artifact *sourcev1.Artifact, dir string) (sreconcile.Result, error)

func (r *BucketReconciler) SetupWithManager(mgr ctrl.Manager) error {
	return r.SetupWithManagerAndOptions(mgr, BucketReconcilerOptions{})
}

func (r *BucketReconciler) SetupWithManagerAndOptions(mgr ctrl.Manager, opts BucketReconcilerOptions) error {
	return ctrl.NewControllerManagedBy(mgr).
		For(&sourcev1.Bucket{}).
		WithEventFilter(predicate.Or(predicate.GenerationChangedPredicate{}, predicates.ReconcileRequestedPredicate{})).
		WithOptions(controller.Options{MaxConcurrentReconciles: opts.MaxConcurrentReconciles}).
		Complete(r)
}

func (r *BucketReconciler) Reconcile(ctx context.Context, req ctrl.Request) (result ctrl.Result, retErr error) {
	start := time.Now()
	log := ctrl.LoggerFrom(ctx)

	// Fetch the Bucket
	obj := &sourcev1.Bucket{}
	if err := r.Get(ctx, req.NamespacedName, obj); err != nil {
		return ctrl.Result{}, client.IgnoreNotFound(err)
	}

	// Record suspended status metric
	r.RecordSuspend(ctx, obj, obj.Spec.Suspend)
<<<<<<< HEAD

	// Return early if the object is suspended
	if obj.Spec.Suspend {
		log.Info("Reconciliation is suspended for this object")
		return ctrl.Result{}, nil
	}

	// Initialize the patch helper
	patchHelper, err := patch.NewHelper(obj, r.Client)
	if err != nil {
		return ctrl.Result{}, err
	}

	// Always attempt to patch the object and status after each reconciliation
	defer func() {
		// Record the value of the reconciliation request, if any
		if v, ok := meta.ReconcileAnnotationValue(obj.GetAnnotations()); ok {
			obj.Status.SetLastHandledReconcileRequest(v)
		}

		// Summarize the Ready condition based on abnormalities that may have been observed
		conditions.SetSummary(obj,
			meta.ReadyCondition,
			conditions.WithConditions(
				sourcev1.ArtifactOutdatedCondition,
				sourcev1.FetchFailedCondition,
				sourcev1.ArtifactUnavailableCondition,
			),
			conditions.WithNegativePolarityConditions(
				sourcev1.ArtifactOutdatedCondition,
				sourcev1.FetchFailedCondition,
				sourcev1.ArtifactUnavailableCondition,
			),
		)

		// Patch the object, ignoring conflicts on the conditions owned by this controller
		patchOpts := []patch.Option{
			patch.WithOwnedConditions{
				Conditions: []string{
					sourcev1.ArtifactOutdatedCondition,
					sourcev1.FetchFailedCondition,
					sourcev1.ArtifactUnavailableCondition,
					meta.ReadyCondition,
					meta.ReconcilingCondition,
					meta.StalledCondition,
				},
			},
		}

		// Determine if the resource is still being reconciled, or if it has stalled, and record this observation
		if retErr == nil && (result.IsZero() || !result.Requeue) {
			// We are no longer reconciling
			conditions.Delete(obj, meta.ReconcilingCondition)

			// We have now observed this generation
			patchOpts = append(patchOpts, patch.WithStatusObservedGeneration{})

			readyCondition := conditions.Get(obj, meta.ReadyCondition)
			switch readyCondition.Status {
			case metav1.ConditionFalse:
				// As we are no longer reconciling and the end-state is not ready, the reconciliation has stalled
				conditions.MarkStalled(obj, readyCondition.Reason, readyCondition.Message)
			case metav1.ConditionTrue:
				// As we are no longer reconciling and the end-state is ready, the reconciliation is no longer stalled
				conditions.Delete(obj, meta.StalledCondition)
			}
		}

		// Finally, patch the resource
		if err := patchHelper.Patch(ctx, obj, patchOpts...); err != nil {
			// Ignore patch error "not found" when the object is being deleted.
			if !obj.ObjectMeta.DeletionTimestamp.IsZero() {
				err = kerrors.FilterOut(err, func(e error) bool { return apierrors.IsNotFound(e) })
			}
			retErr = kerrors.NewAggregate([]error{retErr, err})
		}

		// Always record readiness and duration metrics
		r.Metrics.RecordReadiness(ctx, obj)
		r.Metrics.RecordDuration(ctx, obj, start)
	}()

	// Add finalizer first if not exist to avoid the race condition between init and delete
	if !controllerutil.ContainsFinalizer(obj, sourcev1.SourceFinalizer) {
		controllerutil.AddFinalizer(obj, sourcev1.SourceFinalizer)
		return ctrl.Result{Requeue: true}, nil
	}

	// Examine if the object is under deletion
	if !obj.ObjectMeta.DeletionTimestamp.IsZero() {
		return r.reconcileDelete(ctx, obj)
	}

	// Reconcile actual object
	return r.reconcile(ctx, obj)
}

// reconcile steps through the actual reconciliation tasks for the object, it returns early on the first step that
// produces an error.
func (r *BucketReconciler) reconcile(ctx context.Context, obj *sourcev1.Bucket) (ctrl.Result, error) {
	// Mark the resource as under reconciliation
	conditions.MarkReconciling(obj, meta.ProgressingReason, "")

	// Reconcile the storage data
	if result, err := r.reconcileStorage(ctx, obj); err != nil || result.IsZero() {
		return result, err
	}

	// Create temp working dir
	tmpDir, err := os.MkdirTemp("", fmt.Sprintf("%s-%s-%s-", obj.Kind, obj.Namespace, obj.Name))
	if err != nil {
		r.Eventf(ctx, obj, events.EventSeverityError, sourcev1.StorageOperationFailedReason, "Failed to create temporary directory: %s", err)
		return ctrl.Result{}, err
=======

	// Return early if the object is suspended
	if obj.Spec.Suspend {
		log.Info("Reconciliation is suspended for this object")
		return ctrl.Result{}, nil
	}

	// Initialize the patch helper
	patchHelper, err := patch.NewHelper(obj, r.Client)
	if err != nil {
		return ctrl.Result{}, err
	}

	var recResult sreconcile.Result

	// Always attempt to patch the object and status after each reconciliation
	// NOTE: This deferred block only modifies the named return error. The
	// result from the reconciliation remains the same. Any requeue attributes
	// set in the result will continue to be effective.
	defer func() {
		retErr = r.summarizeAndPatch(ctx, obj, patchHelper, recResult, retErr)

		// Always record readiness and duration metrics
		r.Metrics.RecordReadiness(ctx, obj)
		r.Metrics.RecordDuration(ctx, obj, start)
	}()

	// Add finalizer first if not exist to avoid the race condition between init and delete
	if !controllerutil.ContainsFinalizer(obj, sourcev1.SourceFinalizer) {
		controllerutil.AddFinalizer(obj, sourcev1.SourceFinalizer)
		recResult = sreconcile.ResultRequeue
		return ctrl.Result{Requeue: true}, nil
	}

	// Examine if the object is under deletion
	if !obj.ObjectMeta.DeletionTimestamp.IsZero() {
		res, err := r.reconcileDelete(ctx, obj)
		return sreconcile.BuildRuntimeResult(obj, res, err)
>>>>>>> 878856cb
	}
	defer os.RemoveAll(tmpDir)

<<<<<<< HEAD
	// Reconcile the source from upstream
	var artifact sourcev1.Artifact
	if result, err := r.reconcileSource(ctx, obj, &artifact, tmpDir); err != nil || result.IsZero() {
		return ctrl.Result{RequeueAfter: obj.GetRequeueAfter()}, err
	}

	// Reconcile the artifact to storage
	if result, err := r.reconcileArtifact(ctx, obj, artifact, tmpDir); err != nil || result.IsZero() {
		return result, err
	}

	return ctrl.Result{RequeueAfter: obj.GetRequeueAfter()}, nil
}

// reconcileStorage ensures the current state of the storage matches the desired and previously observed state.
//
// All artifacts for the resource except for the current one are garbage collected from the storage.
// If the artifact in the Status object of the resource disappeared from storage, it is removed from the object.
// If the object does not have an artifact in its Status object, a v1beta1.ArtifactUnavailableCondition is set.
// If the hostname of the URLs on the object do not match the current storage server hostname, they are updated.
//
// The caller should assume a failure if an error is returned, or the Result is zero.
func (r *BucketReconciler) reconcileStorage(ctx context.Context, obj *sourcev1.Bucket) (ctrl.Result, error) {
	// Garbage collect previous advertised artifact(s) from storage
	_ = r.garbageCollect(ctx, obj)

	// Determine if the advertised artifact is still in storage
	if artifact := obj.GetArtifact(); artifact != nil && !r.Storage.ArtifactExist(*artifact) {
		obj.Status.Artifact = nil
		obj.Status.URL = ""
	}

	// Record that we do not have an artifact
	if obj.GetArtifact() == nil {
		conditions.MarkTrue(obj, sourcev1.ArtifactUnavailableCondition, "NoArtifact", "No artifact for resource in storage")
		return ctrl.Result{Requeue: true}, nil
	}
	conditions.Delete(obj, sourcev1.ArtifactUnavailableCondition)

	// Always update URLs to ensure hostname is up-to-date
	// TODO(hidde): we may want to send out an event only if we notice the URL has changed
	r.Storage.SetArtifactURL(obj.GetArtifact())
	obj.Status.URL = r.Storage.SetHostname(obj.Status.URL)

	return ctrl.Result{RequeueAfter: obj.GetRequeueAfter()}, nil
}

// reconcileSource reconciles the upstream bucket with the client for the given object's Provider, and returns the
// result.
// If a SecretRef is defined, it attempts to fetch the Secret before calling the provider. If the fetch of the Secret
// fails, it records v1beta1.FetchFailedCondition=True and returns early.
//
// The caller should assume a failure if an error is returned, or the Result is zero.
func (r *BucketReconciler) reconcileSource(ctx context.Context, obj *sourcev1.Bucket, artifact *sourcev1.Artifact, dir string) (ctrl.Result, error) {
	var secret *corev1.Secret
	if obj.Spec.SecretRef != nil {
		secretName := types.NamespacedName{
			Namespace: obj.GetNamespace(),
			Name:      obj.Spec.SecretRef.Name,
		}
		secret = &corev1.Secret{}
		if err := r.Get(ctx, secretName, secret); err != nil {
			conditions.MarkTrue(obj, sourcev1.FetchFailedCondition, sourcev1.AuthenticationFailedReason,
				"Failed to get secret '%s': %s", secretName.String(), err.Error())
			r.Eventf(ctx, obj, events.EventSeverityError, sourcev1.AuthenticationFailedReason,
				"Failed to get secret '%s': %s", secretName.String(), err.Error())
			// Return error as the world as observed may change
			return ctrl.Result{}, err
		}
	}

	switch obj.Spec.Provider {
	case sourcev1.GoogleBucketProvider:
		return r.reconcileGCPSource(ctx, obj, artifact, secret, dir)
	case sourcev1.AzureBlobProvider:
		return r.reconcileWithAzureBlob(ctx, obj, artifact, secret, dir)
	default:
		return r.reconcileMinioSource(ctx, obj, artifact, secret, dir)
	}
}

// reconcileMinioSource ensures the upstream Minio client compatible bucket can be reached and downloaded from using the
// declared configuration, and observes its state.
//
// The bucket contents are downloaded to the given dir using the defined configuration, while taking ignore rules into
// account. In case of an error during the download process (including transient errors), it records
// v1beta1.FetchFailedCondition=True and returns early.
// On a successful download, it removes v1beta1.FetchFailedCondition, and compares the current revision of HEAD to
// the artifact on the object, and records v1beta1.ArtifactOutdatedCondition if they differ.
// If the download was successful, the given artifact pointer is set to a new artifact with the available metadata.
//
// The caller should assume a failure if an error is returned, or the Result is zero.
func (r *BucketReconciler) reconcileMinioSource(ctx context.Context, obj *sourcev1.Bucket, artifact *sourcev1.Artifact,
	secret *corev1.Secret, dir string) (ctrl.Result, error) {
	// Build the client with the configuration from the object and secret
	s3Client, err := r.buildMinioClient(obj, secret)
	if err != nil {
		conditions.MarkTrue(obj, sourcev1.FetchFailedCondition, sourcev1.BucketOperationFailedReason,
			"Failed to construct S3 client: %s", err.Error())
		r.Eventf(ctx, obj, events.EventSeverityError, sourcev1.BucketOperationFailedReason,
			"Failed to construct S3 client: %s", err.Error())
		// Return error as the contents of the secret may change
		return ctrl.Result{}, err
=======
	// Reconcile actual object
	reconcilers := []bucketReconcilerFunc{
		r.reconcileStorage,
		r.reconcileSource,
		r.reconcileArtifact,
	}
	recResult, err = r.reconcile(ctx, obj, reconcilers)
	return sreconcile.BuildRuntimeResult(obj, recResult, err)
}

// summarizeAndPatch analyzes the object conditions to create a summary of the
// status conditions and patches the object with the calculated summary.
func (r *BucketReconciler) summarizeAndPatch(ctx context.Context, obj *sourcev1.Bucket, patchHelper *patch.Helper, res sreconcile.Result, recErr error) error {
	// Remove reconciling condition on successful reconciliation.
	if recErr == nil && res == sreconcile.ResultSuccess {
		conditions.Delete(obj, meta.ReconcilingCondition)
	}

	// Record the value of the reconciliation request if any.
	if v, ok := meta.ReconcileAnnotationValue(obj.GetAnnotations()); ok {
		obj.Status.SetLastHandledReconcileRequest(v)
	}

	// Summarize the Ready condition based on abnormalities that may have been observed.
	conditions.SetSummary(obj,
		meta.ReadyCondition,
		conditions.WithConditions(
			sourcev1.ArtifactOutdatedCondition,
			sourcev1.FetchFailedCondition,
			meta.ReconcilingCondition,
		),
		conditions.WithNegativePolarityConditions(
			sourcev1.ArtifactOutdatedCondition,
			sourcev1.FetchFailedCondition,
			meta.ReconcilingCondition,
		),
	)

	// Patch the object, ignoring conflicts on the conditions owned by this controller
	patchOpts := []patch.Option{
		patch.WithOwnedConditions{
			Conditions: []string{
				sourcev1.ArtifactOutdatedCondition,
				sourcev1.FetchFailedCondition,
				meta.ReadyCondition,
				meta.ReconcilingCondition,
				meta.StalledCondition,
			},
		},
	}

	// Analyze the reconcile error.
	switch t := recErr.(type) {
	case *serror.StallingError:
		if res == sreconcile.ResultEmpty {
			// The current generation has been reconciled successfully and it has
			// resulted in a stalled state. Return no error to stop further
			// requeuing.
			patchOpts = append(patchOpts, patch.WithStatusObservedGeneration{})
			conditions.MarkFalse(obj, meta.ReadyCondition, t.Reason, t.Error())
			conditions.MarkStalled(obj, t.Reason, t.Error())
			recErr = nil
		}
		// ?: Log when there's a stalling error and non-empty result? This
		// indicates incorrect returned values.
	case nil:
		// The reconciliation didn't result in any error, we are not in stalled
		// state. If a requeue is requested, the current generation has not been
		// reconciled successfully.
		if res != sreconcile.ResultRequeue {
			patchOpts = append(patchOpts, patch.WithStatusObservedGeneration{})
		}
		conditions.Delete(obj, meta.StalledCondition)
	default:
		// The reconcile resulted in some error, but we are not in stalled
		// state.
		conditions.Delete(obj, meta.StalledCondition)
	}

	if err := patchHelper.Patch(ctx, obj, patchOpts...); err != nil {
		// Ignore patch error "not found" when the object is being deleted.
		if !obj.ObjectMeta.DeletionTimestamp.IsZero() {
			err = kerrors.FilterOut(err, func(e error) bool { return apierrors.IsNotFound(e) })
		}
		recErr = kerrors.NewAggregate([]error{recErr, err})
	}

	return recErr
}

// reconcile steps iterates through the actual reconciliation tasks for objec,
// it returns early on the first step that returns ResultRequeue or produces an
// error.
func (r *BucketReconciler) reconcile(ctx context.Context, obj *sourcev1.Bucket, reconcilers []bucketReconcilerFunc) (sreconcile.Result, error) {
	if obj.Generation != obj.Status.ObservedGeneration {
		conditions.MarkReconciling(obj, "NewGeneration", "Reconciling new generation %d", obj.Generation)
	}

	var artifact sourcev1.Artifact

	// Create temp working dir
	tmpDir, err := os.MkdirTemp("", fmt.Sprintf("%s-%s-%s-", obj.Kind, obj.Namespace, obj.Name))
	if err != nil {
		ctrl.LoggerFrom(ctx).Error(err, "failed to create temporary directory")
		r.Eventf(ctx, obj, events.EventSeverityError, sourcev1.StorageOperationFailedReason, "Failed to create temporary directory: %s", err)
		return sreconcile.ResultEmpty, err
	}
	defer os.RemoveAll(tmpDir)

	// Run the sub-reconcilers and build the result of reconciliation.
	var res sreconcile.Result
	var resErr error
	for _, rec := range reconcilers {
		recResult, err := rec(ctx, obj, &artifact, tmpDir)
		// Exit immediately on ResultRequeue.
		if recResult == sreconcile.ResultRequeue {
			return sreconcile.ResultRequeue, nil
		}
		// Prioritize requeue request in the result.
		res = sreconcile.LowestRequeuingResult(res, recResult)
		if err != nil {
			resErr = err
			break
		}
>>>>>>> 878856cb
	}
	return res, resErr
}

<<<<<<< HEAD
	// Confirm bucket exists
	ctxTimeout, cancel := context.WithTimeout(ctx, obj.Spec.Timeout.Duration)
	defer cancel()
	exists, err := s3Client.BucketExists(ctxTimeout, obj.Spec.BucketName)
	if err != nil {
		conditions.MarkTrue(obj, sourcev1.FetchFailedCondition, sourcev1.BucketOperationFailedReason,
			"Failed to verify existence of bucket '%s': %s", obj.Spec.BucketName, err.Error())
		return ctrl.Result{}, err
	}
	if !exists {
		conditions.MarkTrue(obj, sourcev1.FetchFailedCondition, sourcev1.BucketOperationFailedReason,
			"Bucket '%s' does not exist", obj.Spec.BucketName)
		r.Eventf(ctx, obj, events.EventSeverityError, sourcev1.BucketOperationFailedReason,
			"Bucket '%s' does not exist", obj.Spec.BucketName)
		return ctrl.Result{}, fmt.Errorf("bucket '%s' does not exist", obj.Spec.BucketName)
	}

	// Look for file with ignore rules first
	path := filepath.Join(dir, sourceignore.IgnoreFile)
	if err := s3Client.FGetObject(ctxTimeout, obj.Spec.BucketName, sourceignore.IgnoreFile, path, minio.GetObjectOptions{}); err != nil {
		if resp, ok := err.(minio.ErrorResponse); ok && resp.Code != "NoSuchKey" {
			conditions.MarkTrue(obj, sourcev1.FetchFailedCondition, sourcev1.BucketOperationFailedReason,
				"Failed to get '%s' file: %s", sourceignore.IgnoreFile, err.Error())
			r.Eventf(ctx, obj, events.EventSeverityError, sourcev1.BucketOperationFailedReason,
				"Failed to get '%s' file: %s", sourceignore.IgnoreFile, err.Error())
			return ctrl.Result{}, err
		}
	}
	ps, err := sourceignore.ReadIgnoreFile(path, nil)
	if err != nil {
		conditions.MarkTrue(obj, sourcev1.FetchFailedCondition, sourcev1.BucketOperationFailedReason,
			"Failed to read '%s' file: %s", sourceignore.IgnoreFile, err.Error())
		r.Eventf(ctx, obj, events.EventSeverityError, sourcev1.BucketOperationFailedReason,
			"Failed to read '%s' file: %s", sourceignore.IgnoreFile, err.Error())
		return ctrl.Result{}, err
	}
	// In-spec patterns take precedence
	if obj.Spec.Ignore != nil {
		ps = append(ps, sourceignore.ReadPatterns(strings.NewReader(*obj.Spec.Ignore), nil)...)
=======
// reconcileStorage ensures the current state of the storage matches the desired and previously observed state.
//
// All artifacts for the resource except for the current one are garbage collected from the storage.
// If the artifact in the Status object of the resource disappeared from storage, it is removed from the object.
// If the hostname of the URLs on the object do not match the current storage server hostname, they are updated.
func (r *BucketReconciler) reconcileStorage(ctx context.Context, obj *sourcev1.Bucket, artifact *sourcev1.Artifact, dir string) (sreconcile.Result, error) {
	// Garbage collect previous advertised artifact(s) from storage
	_ = r.garbageCollect(ctx, obj)

	// Determine if the advertised artifact is still in storage
	if artifact := obj.GetArtifact(); artifact != nil && !r.Storage.ArtifactExist(*artifact) {
		obj.Status.Artifact = nil
		obj.Status.URL = ""
	}

	// Record that we do not have an artifact
	if obj.GetArtifact() == nil {
		conditions.MarkReconciling(obj, "NoArtifact", "No artifact for resource in storage")
		return sreconcile.ResultSuccess, nil
>>>>>>> 878856cb
	}
	matcher := sourceignore.NewMatcher(ps)

<<<<<<< HEAD
	// Build up an index of object keys and their etags
	// As the keys define the paths and the etags represent a change in file contents, this should be sufficient to
	// detect both structural and file changes
	var index = make(etagIndex)
	for object := range s3Client.ListObjects(ctxTimeout, obj.Spec.BucketName, minio.ListObjectsOptions{
		Recursive: true,
		UseV1:     s3utils.IsGoogleEndpoint(*s3Client.EndpointURL()),
	}) {
		if err = object.Err; err != nil {
			conditions.MarkTrue(obj, sourcev1.FetchFailedCondition, sourcev1.BucketOperationFailedReason,
				"Failed to list objects from bucket '%s': %s", obj.Spec.BucketName, err.Error())
			r.Eventf(ctx, obj, events.EventSeverityError, sourcev1.BucketOperationFailedReason,
				"Failed to list objects from bucket '%s': %s", obj.Spec.BucketName, err.Error())
			return ctrl.Result{}, err
		}

		// Ignore directories and the .sourceignore file
		if strings.HasSuffix(object.Key, "/") || object.Key == sourceignore.IgnoreFile {
			continue
		}
		// Ignore matches
		if matcher.Match(strings.Split(object.Key, "/"), false) {
			continue
		}

		index[object.Key] = object.ETag
	}

	// Calculate revision checksum from the collected index values
	revision, err := index.Revision()
	if err != nil {
		ctrl.LoggerFrom(ctx).Error(err, "failed to calculate revision")
		return ctrl.Result{}, err
	}

	if !obj.GetArtifact().HasRevision(revision) {
		// Mark observations about the revision on the object
		conditions.MarkTrue(obj, sourcev1.ArtifactOutdatedCondition, "NewRevision",
			"New upstream revision '%s'", revision)

		// Download the files in parallel, but with a limited number of workers
		group, groupCtx := errgroup.WithContext(ctx)
		group.Go(func() error {
			const workers = 4
			sem := semaphore.NewWeighted(workers)
			for key := range index {
				k := key
				if err := sem.Acquire(groupCtx, 1); err != nil {
					return err
				}
				group.Go(func() error {
					defer sem.Release(1)
					localPath := filepath.Join(dir, k)
					if err := s3Client.FGetObject(ctxTimeout, obj.Spec.BucketName, k, localPath, minio.GetObjectOptions{}); err != nil {
						return fmt.Errorf("failed to get '%s' file: %w", k, err)
					}
					return nil
				})
			}
			return nil
		})
		if err = group.Wait(); err != nil {
			conditions.MarkTrue(obj, sourcev1.FetchFailedCondition, sourcev1.BucketOperationFailedReason,
				"Download from bucket '%s' failed: %s", obj.Spec.BucketName, err)
			r.Eventf(ctx, obj, events.EventSeverityError, sourcev1.BucketOperationFailedReason,
				"Download from bucket '%s' failed: %s", obj.Spec.BucketName, err)
			return ctrl.Result{}, err
		}
		r.Eventf(ctx, obj, events.EventSeverityInfo, sourcev1.BucketOperationSucceedReason,
			"Downloaded %d files from bucket '%s' revision '%s'", len(index), obj.Spec.BucketName, revision)
	}
	conditions.Delete(obj, sourcev1.FetchFailedCondition)

	// Create potential new artifact
	*artifact = r.Storage.NewArtifactFor(obj.Kind, obj, revision, fmt.Sprintf("%s.tar.gz", revision))
	return ctrl.Result{RequeueAfter: obj.GetRequeueAfter()}, nil
}

// reconcileGCPSource ensures the upstream Google Cloud Storage bucket can be reached and downloaded from using the
=======
	// Always update URLs to ensure hostname is up-to-date
	// TODO(hidde): we may want to send out an event only if we notice the URL has changed
	r.Storage.SetArtifactURL(obj.GetArtifact())
	obj.Status.URL = r.Storage.SetHostname(obj.Status.URL)

	return sreconcile.ResultSuccess, nil
}

// reconcileSource reconciles the upstream bucket with the client for the given object's Provider, and returns the
// result.
// If a SecretRef is defined, it attempts to fetch the Secret before calling the provider. If the fetch of the Secret
// fails, it records v1beta1.FetchFailedCondition=True and returns early.
func (r *BucketReconciler) reconcileSource(ctx context.Context, obj *sourcev1.Bucket, artifact *sourcev1.Artifact, dir string) (sreconcile.Result, error) {
	var secret *corev1.Secret
	if obj.Spec.SecretRef != nil {
		secretName := types.NamespacedName{
			Namespace: obj.GetNamespace(),
			Name:      obj.Spec.SecretRef.Name,
		}
		secret = &corev1.Secret{}
		if err := r.Get(ctx, secretName, secret); err != nil {
			conditions.MarkTrue(obj, sourcev1.FetchFailedCondition, sourcev1.AuthenticationFailedReason,
				"Failed to get secret '%s': %s", secretName.String(), err.Error())
			r.Eventf(ctx, obj, events.EventSeverityError, sourcev1.AuthenticationFailedReason,
				"Failed to get secret '%s': %s", secretName.String(), err.Error())
			// Return error as the world as observed may change
			return sreconcile.ResultEmpty, err
		}
	}

	switch obj.Spec.Provider {
	case sourcev1.GoogleBucketProvider:
		return r.reconcileGCPSource(ctx, obj, artifact, secret, dir)
	default:
		return r.reconcileMinioSource(ctx, obj, artifact, secret, dir)
	}
}

// reconcileMinioSource ensures the upstream Minio client compatible bucket can be reached and downloaded from using the
>>>>>>> 878856cb
// declared configuration, and observes its state.
//
// The bucket contents are downloaded to the given dir using the defined configuration, while taking ignore rules into
// account. In case of an error during the download process (including transient errors), it records
<<<<<<< HEAD
// v1beta1.DownloadFailedCondition=True and returns early.
// On a successful download, it removes v1beta1.DownloadFailedCondition, and compares the current revision of HEAD to
// the artifact on the object, and records v1beta1.ArtifactOutdatedCondition if they differ.
// If the download was successful, the given artifact pointer is set to a new artifact with the available metadata.
//
// The caller should assume a failure if an error is returned, or the Result is zero.
func (r *BucketReconciler) reconcileGCPSource(ctx context.Context, obj *sourcev1.Bucket, artifact *sourcev1.Artifact,
	secret *corev1.Secret, dir string) (ctrl.Result, error) {
	gcpClient, err := r.buildGCPClient(ctx, secret)
	if err != nil {
		conditions.MarkTrue(obj, sourcev1.FetchFailedCondition, sourcev1.BucketOperationFailedReason,
			"Failed to construct GCP client: %s", err.Error())
		r.Eventf(ctx, obj, events.EventSeverityError, sourcev1.BucketOperationFailedReason,
			"Failed to construct GCP client: %s", err.Error())
		// Return error as the contents of the secret may change
		return ctrl.Result{}, err
	}
	defer gcpClient.Close(ctrl.LoggerFrom(ctx))
=======
// v1beta1.FetchFailedCondition=True and returns early.
// On a successful download, it removes v1beta1.FetchFailedCondition, and compares the current revision of HEAD to
// the artifact on the object, and records v1beta1.ArtifactOutdatedCondition if they differ.
// If the download was successful, the given artifact pointer is set to a new artifact with the available metadata.
func (r *BucketReconciler) reconcileMinioSource(ctx context.Context, obj *sourcev1.Bucket, artifact *sourcev1.Artifact,
	secret *corev1.Secret, dir string) (sreconcile.Result, error) {
	// Build the client with the configuration from the object and secret
	s3Client, err := r.buildMinioClient(obj, secret)
	if err != nil {
		conditions.MarkTrue(obj, sourcev1.FetchFailedCondition, sourcev1.BucketOperationFailedReason,
			"Failed to construct S3 client: %s", err.Error())
		r.Eventf(ctx, obj, events.EventSeverityError, sourcev1.BucketOperationFailedReason,
			"Failed to construct S3 client: %s", err.Error())
		// Return error as the contents of the secret may change
		return sreconcile.ResultEmpty, err
	}
>>>>>>> 878856cb

	// Confirm bucket exists
	ctxTimeout, cancel := context.WithTimeout(ctx, obj.Spec.Timeout.Duration)
	defer cancel()
<<<<<<< HEAD
	exists, err := gcpClient.BucketExists(ctxTimeout, obj.Spec.BucketName)
	if err != nil {
		conditions.MarkTrue(obj, sourcev1.FetchFailedCondition, sourcev1.BucketOperationFailedReason,
			"Failed to verify existence of bucket '%s': %s", obj.Spec.BucketName, err.Error())
		return ctrl.Result{}, err
=======
	exists, err := s3Client.BucketExists(ctxTimeout, obj.Spec.BucketName)
	if err != nil {
		conditions.MarkTrue(obj, sourcev1.FetchFailedCondition, sourcev1.BucketOperationFailedReason,
			"Failed to verify existence of bucket '%s': %s", obj.Spec.BucketName, err.Error())
		return sreconcile.ResultEmpty, err
>>>>>>> 878856cb
	}
	if !exists {
		conditions.MarkTrue(obj, sourcev1.FetchFailedCondition, sourcev1.BucketOperationFailedReason,
			"Bucket '%s' does not exist", obj.Spec.BucketName)
		r.Eventf(ctx, obj, events.EventSeverityError, sourcev1.BucketOperationFailedReason,
			"Bucket '%s' does not exist", obj.Spec.BucketName)
<<<<<<< HEAD
		return ctrl.Result{}, fmt.Errorf("bucket '%s' does not exist", obj.Spec.BucketName)
=======
		return sreconcile.ResultEmpty, fmt.Errorf("bucket '%s' does not exist", obj.Spec.BucketName)
>>>>>>> 878856cb
	}

	// Look for file with ignore rules first
	path := filepath.Join(dir, sourceignore.IgnoreFile)
<<<<<<< HEAD
	if err := gcpClient.FGetObject(ctxTimeout, obj.Spec.BucketName, sourceignore.IgnoreFile, path); err != nil {
		if err != gcpstorage.ErrObjectNotExist {
=======
	if err := s3Client.FGetObject(ctxTimeout, obj.Spec.BucketName, sourceignore.IgnoreFile, path, minio.GetObjectOptions{}); err != nil {
		if resp, ok := err.(minio.ErrorResponse); ok && resp.Code != "NoSuchKey" {
>>>>>>> 878856cb
			conditions.MarkTrue(obj, sourcev1.FetchFailedCondition, sourcev1.BucketOperationFailedReason,
				"Failed to get '%s' file: %s", sourceignore.IgnoreFile, err.Error())
			r.Eventf(ctx, obj, events.EventSeverityError, sourcev1.BucketOperationFailedReason,
				"Failed to get '%s' file: %s", sourceignore.IgnoreFile, err.Error())
<<<<<<< HEAD
			return ctrl.Result{}, err
=======
			return sreconcile.ResultEmpty, err
>>>>>>> 878856cb
		}
	}
	ps, err := sourceignore.ReadIgnoreFile(path, nil)
	if err != nil {
		conditions.MarkTrue(obj, sourcev1.FetchFailedCondition, sourcev1.BucketOperationFailedReason,
			"Failed to read '%s' file: %s", sourceignore.IgnoreFile, err.Error())
		r.Eventf(ctx, obj, events.EventSeverityError, sourcev1.BucketOperationFailedReason,
			"Failed to read '%s' file: %s", sourceignore.IgnoreFile, err.Error())
<<<<<<< HEAD
		return ctrl.Result{}, err
=======
		return sreconcile.ResultEmpty, err
>>>>>>> 878856cb
	}
	// In-spec patterns take precedence
	if obj.Spec.Ignore != nil {
		ps = append(ps, sourceignore.ReadPatterns(strings.NewReader(*obj.Spec.Ignore), nil)...)
	}
	matcher := sourceignore.NewMatcher(ps)

	// Build up an index of object keys and their etags
	// As the keys define the paths and the etags represent a change in file contents, this should be sufficient to
	// detect both structural and file changes
	var index = make(etagIndex)
<<<<<<< HEAD
	objects := gcpClient.ListObjects(ctxTimeout, obj.Spec.BucketName, nil)
	for {
		object, err := objects.Next()
		if err != nil {
			if err == gcp.IteratorDone {
				break
			}
=======
	for object := range s3Client.ListObjects(ctxTimeout, obj.Spec.BucketName, minio.ListObjectsOptions{
		Recursive: true,
		UseV1:     s3utils.IsGoogleEndpoint(*s3Client.EndpointURL()),
	}) {
		if err = object.Err; err != nil {
>>>>>>> 878856cb
			conditions.MarkTrue(obj, sourcev1.FetchFailedCondition, sourcev1.BucketOperationFailedReason,
				"Failed to list objects from bucket '%s': %s", obj.Spec.BucketName, err.Error())
			r.Eventf(ctx, obj, events.EventSeverityError, sourcev1.BucketOperationFailedReason,
				"Failed to list objects from bucket '%s': %s", obj.Spec.BucketName, err.Error())
<<<<<<< HEAD
			return ctrl.Result{}, err
=======
			return sreconcile.ResultEmpty, err
>>>>>>> 878856cb
		}

		// Ignore directories and the .sourceignore file
		if strings.HasSuffix(object.Key, "/") || object.Key == sourceignore.IgnoreFile {
			continue
		}
		// Ignore matches
		if matcher.Match(strings.Split(object.Key, "/"), false) {
			continue
		}

<<<<<<< HEAD
		index[object.Name] = object.Etag
	}

	// Calculate revision checksum from the collected index values
	revision, err := index.Revision()
	if err != nil {
		ctrl.LoggerFrom(ctx).Error(err, "failed to calculate revision")
		return ctrl.Result{}, err
	}

	if !obj.GetArtifact().HasRevision(revision) {
		// Mark observations about the revision on the object
		conditions.MarkTrue(obj, sourcev1.ArtifactOutdatedCondition, "NewRevision",
			"New upstream revision '%s'", revision)

		// Download the files in parallel, but with a limited number of workers
		group, groupCtx := errgroup.WithContext(ctx)
		group.Go(func() error {
			const workers = 4
			sem := semaphore.NewWeighted(workers)
			for key := range index {
				k := key
				if err := sem.Acquire(groupCtx, 1); err != nil {
					return err
				}
				group.Go(func() error {
					defer sem.Release(1)
					localPath := filepath.Join(dir, k)
					if err := gcpClient.FGetObject(ctxTimeout, obj.Spec.BucketName, k, localPath); err != nil {
						return fmt.Errorf("failed to get '%s' file: %w", k, err)
					}
					return nil
				})
			}
			return nil
		})
		if err = group.Wait(); err != nil {
			conditions.MarkTrue(obj, sourcev1.FetchFailedCondition, sourcev1.BucketOperationFailedReason,
				"Download from bucket '%s' failed: %s", obj.Spec.BucketName, err)
			r.Eventf(ctx, obj, events.EventSeverityError, sourcev1.BucketOperationFailedReason,
				"Download from bucket '%s' failed: %s", obj.Spec.BucketName, err)
			return ctrl.Result{}, err
		}
		r.Eventf(ctx, obj, events.EventSeverityInfo, sourcev1.BucketOperationSucceedReason,
			"Downloaded %d files from bucket '%s' revision '%s'", len(index), obj.Spec.BucketName, revision)
	}
=======
		index[object.Key] = object.ETag
	}

	// Calculate revision checksum from the collected index values
	revision, err := index.Revision()
	if err != nil {
		ctrl.LoggerFrom(ctx).Error(err, "failed to calculate revision")
		return sreconcile.ResultEmpty, err
	}

	if !obj.GetArtifact().HasRevision(revision) {
		// Mark observations about the revision on the object
		message := fmt.Sprintf("New upstream revision '%s'", revision)
		conditions.MarkTrue(obj, sourcev1.ArtifactOutdatedCondition, "NewRevision", message)
		conditions.MarkReconciling(obj, "NewRevision", message)

		// Download the files in parallel, but with a limited number of workers
		group, groupCtx := errgroup.WithContext(ctx)
		group.Go(func() error {
			const workers = 4
			sem := semaphore.NewWeighted(workers)
			for key := range index {
				k := key
				if err := sem.Acquire(groupCtx, 1); err != nil {
					return err
				}
				group.Go(func() error {
					defer sem.Release(1)
					localPath := filepath.Join(dir, k)
					if err := s3Client.FGetObject(ctxTimeout, obj.Spec.BucketName, k, localPath, minio.GetObjectOptions{}); err != nil {
						return fmt.Errorf("failed to get '%s' file: %w", k, err)
					}
					return nil
				})
			}
			return nil
		})
		if err = group.Wait(); err != nil {
			conditions.MarkTrue(obj, sourcev1.FetchFailedCondition, sourcev1.BucketOperationFailedReason,
				"Download from bucket '%s' failed: %s", obj.Spec.BucketName, err)
			r.Eventf(ctx, obj, events.EventSeverityError, sourcev1.BucketOperationFailedReason,
				"Download from bucket '%s' failed: %s", obj.Spec.BucketName, err)
			return sreconcile.ResultEmpty, err
		}
		r.Eventf(ctx, obj, events.EventSeverityInfo, sourcev1.BucketOperationSucceedReason,
			"Downloaded %d files from bucket '%s' revision '%s'", len(index), obj.Spec.BucketName, revision)
	}
>>>>>>> 878856cb
	conditions.Delete(obj, sourcev1.FetchFailedCondition)

	// Create potential new artifact
	*artifact = r.Storage.NewArtifactFor(obj.Kind, obj, revision, fmt.Sprintf("%s.tar.gz", revision))
<<<<<<< HEAD
	return ctrl.Result{RequeueAfter: obj.GetRequeueAfter()}, nil
}

// reconcileWithAzureBlob ensures the upstream Azure Storage Account Blob can be reached and downloaded from using the
// declared configuration, and observes its state.
//
// The blob contents are downloaded to the given dir using the defined configuration, while taking ignore rules into
// account. In case of an error during the download process (including transient errors), it records
// v1beta1.FetchFailedCondition=True and returns early.
// On a successful download, it removes v1beta1.FetchFailedCondition, and compares the current revision of HEAD to
// the artifact on the object, and records v1beta1.ArtifactOutdatedCondition if they differ.
// If the download was successful, the given artifact pointer is set to a new artifact with the available metadata.
//
// The caller should assume a failure if an error is returned, or the Result is zero.
func (r *BucketReconciler) reconcileWithAzureBlob(ctx context.Context, obj *sourcev1.Bucket, artifact *sourcev1.Artifact,
	secret *corev1.Secret, dir string) (ctrl.Result, error) {
	// Build the client with the configuration from the object and secret
	blobContainer, err := r.buildAzureClient(ctx, obj, secret)
	if err != nil {
		conditions.MarkTrue(obj, sourcev1.FetchFailedCondition, sourcev1.BucketOperationFailedReason,
			"Failed to construct Azure Blob client: %s", err.Error())
		r.Eventf(ctx, obj, events.EventSeverityError, sourcev1.BucketOperationFailedReason,
			"Failed to construct Azure Blob client: %s", err.Error())
		// Return error as the contents of the secret may change
		return ctrl.Result{}, err
=======
	return sreconcile.ResultSuccess, nil
}

// reconcileGCPSource ensures the upstream Google Cloud Storage bucket can be reached and downloaded from using the
// declared configuration, and observes its state.
//
// The bucket contents are downloaded to the given dir using the defined configuration, while taking ignore rules into
// account. In case of an error during the download process (including transient errors), it records
// v1beta1.DownloadFailedCondition=True and returns early.
// On a successful download, it removes v1beta1.DownloadFailedCondition, and compares the current revision of HEAD to
// the artifact on the object, and records v1beta1.ArtifactOutdatedCondition if they differ.
// If the download was successful, the given artifact pointer is set to a new artifact with the available metadata.
func (r *BucketReconciler) reconcileGCPSource(ctx context.Context, obj *sourcev1.Bucket, artifact *sourcev1.Artifact,
	secret *corev1.Secret, dir string) (sreconcile.Result, error) {
	gcpClient, err := r.buildGCPClient(ctx, secret)
	if err != nil {
		conditions.MarkTrue(obj, sourcev1.FetchFailedCondition, sourcev1.BucketOperationFailedReason,
			"Failed to construct GCP client: %s", err.Error())
		r.Eventf(ctx, obj, events.EventSeverityError, sourcev1.BucketOperationFailedReason,
			"Failed to construct GCP client: %s", err.Error())
		// Return error as the contents of the secret may change
		return sreconcile.ResultEmpty, err
>>>>>>> 878856cb
	}
	defer gcpClient.Close(ctrl.LoggerFrom(ctx))

<<<<<<< HEAD
	ctxTimeout, cancel := context.WithTimeout(ctx, obj.Spec.Timeout.Duration)
	defer cancel()

	// Confirm bucket exists
	_, err = blobContainer.GetProperties(ctxTimeout, azblob.LeaseAccessConditions{})
	if err != nil {
		if resp, ok := err.(azblob.StorageError); ok && resp.ServiceCode() == "ContainerNotFound" {
			conditions.MarkTrue(obj, sourcev1.FetchFailedCondition, sourcev1.BucketOperationFailedReason,
				"Bucket '%s' does not exist", obj.Spec.BucketName)
			r.Eventf(ctx, obj, events.EventSeverityError, sourcev1.BucketOperationFailedReason,
				"Bucket '%s' does not exist", obj.Spec.BucketName)
			return ctrl.Result{}, fmt.Errorf("bucket '%s' does not exist", obj.Spec.BucketName)
		}

		conditions.MarkTrue(obj, sourcev1.FetchFailedCondition, sourcev1.BucketOperationFailedReason,
			"Failed to verify existence of bucket '%s': %s", obj.Spec.BucketName, err.Error())
		return ctrl.Result{}, err
	}

	downloadBlobToLocalFile := func(ctx context.Context, containerURL azblob.ContainerURL, blobName, localPath string) error {
		blobURL := containerURL.NewBlobURL(blobName)

		blobProps, err := blobURL.GetProperties(ctx, azblob.BlobAccessConditions{}, azblob.ClientProvidedKeyOptions{})
		if err != nil {
			return err
		}

		content := make([]byte, blobProps.ContentLength())
		err = azblob.DownloadBlobToBuffer(ctx, blobURL, 0, 0, content, azblob.DownloadFromBlobOptions{})
		if err != nil {
			return err
		}

		dir := filepath.Dir(localPath)
		err = os.MkdirAll(dir, os.ModePerm)
		if err != nil {
			return fmt.Errorf("failed to create local directory '%s': %w", dir, err)
		}

		err = os.WriteFile(localPath, content, 0600)
		return err
=======
	// Confirm bucket exists
	ctxTimeout, cancel := context.WithTimeout(ctx, obj.Spec.Timeout.Duration)
	defer cancel()
	exists, err := gcpClient.BucketExists(ctxTimeout, obj.Spec.BucketName)
	if err != nil {
		conditions.MarkTrue(obj, sourcev1.FetchFailedCondition, sourcev1.BucketOperationFailedReason,
			"Failed to verify existence of bucket '%s': %s", obj.Spec.BucketName, err.Error())
		return sreconcile.ResultEmpty, err
	}
	if !exists {
		conditions.MarkTrue(obj, sourcev1.FetchFailedCondition, sourcev1.BucketOperationFailedReason,
			"Bucket '%s' does not exist", obj.Spec.BucketName)
		r.Eventf(ctx, obj, events.EventSeverityError, sourcev1.BucketOperationFailedReason,
			"Bucket '%s' does not exist", obj.Spec.BucketName)
		return sreconcile.ResultEmpty, fmt.Errorf("bucket '%s' does not exist", obj.Spec.BucketName)
>>>>>>> 878856cb
	}

	// Look for file with ignore rules first
	path := filepath.Join(dir, sourceignore.IgnoreFile)
<<<<<<< HEAD
	if err := downloadBlobToLocalFile(ctxTimeout, *blobContainer, sourceignore.IgnoreFile, path); err != nil {
		if resp, ok := err.(azblob.StorageError); ok && resp.ServiceCode() != "BlobNotFound" {
=======
	if err := gcpClient.FGetObject(ctxTimeout, obj.Spec.BucketName, sourceignore.IgnoreFile, path); err != nil {
		if err != gcpstorage.ErrObjectNotExist {
>>>>>>> 878856cb
			conditions.MarkTrue(obj, sourcev1.FetchFailedCondition, sourcev1.BucketOperationFailedReason,
				"Failed to get '%s' file: %s", sourceignore.IgnoreFile, err.Error())
			r.Eventf(ctx, obj, events.EventSeverityError, sourcev1.BucketOperationFailedReason,
				"Failed to get '%s' file: %s", sourceignore.IgnoreFile, err.Error())
<<<<<<< HEAD
			return ctrl.Result{}, err
=======
			return sreconcile.ResultEmpty, err
>>>>>>> 878856cb
		}
	}
	ps, err := sourceignore.ReadIgnoreFile(path, nil)
	if err != nil {
		conditions.MarkTrue(obj, sourcev1.FetchFailedCondition, sourcev1.BucketOperationFailedReason,
			"Failed to read '%s' file: %s", sourceignore.IgnoreFile, err.Error())
		r.Eventf(ctx, obj, events.EventSeverityError, sourcev1.BucketOperationFailedReason,
			"Failed to read '%s' file: %s", sourceignore.IgnoreFile, err.Error())
<<<<<<< HEAD
		return ctrl.Result{}, err
=======
		return sreconcile.ResultEmpty, err
>>>>>>> 878856cb
	}
	// In-spec patterns take precedence
	if obj.Spec.Ignore != nil {
		ps = append(ps, sourceignore.ReadPatterns(strings.NewReader(*obj.Spec.Ignore), nil)...)
	}
	matcher := sourceignore.NewMatcher(ps)

	// Build up an index of object keys and their etags
	// As the keys define the paths and the etags represent a change in file contents, this should be sufficient to
	// detect both structural and file changes
	var index = make(etagIndex)
<<<<<<< HEAD
	// download blob content
	marker := azblob.Marker{}
	for {
		resp, err := blobContainer.ListBlobsFlatSegment(ctxTimeout, marker, azblob.ListBlobsSegmentOptions{
			Prefix: "",
		})
		if err != nil {
=======
	objects := gcpClient.ListObjects(ctxTimeout, obj.Spec.BucketName, nil)
	for {
		object, err := objects.Next()
		if err != nil {
			if err == gcp.IteratorDone {
				break
			}
>>>>>>> 878856cb
			conditions.MarkTrue(obj, sourcev1.FetchFailedCondition, sourcev1.BucketOperationFailedReason,
				"Failed to list objects from bucket '%s': %s", obj.Spec.BucketName, err.Error())
			r.Eventf(ctx, obj, events.EventSeverityError, sourcev1.BucketOperationFailedReason,
				"Failed to list objects from bucket '%s': %s", obj.Spec.BucketName, err.Error())
<<<<<<< HEAD
			return ctrl.Result{}, err
		}

		if len(resp.Segment.BlobItems) == 0 {
			break
		}

		for i := range resp.Segment.BlobItems {
			object := resp.Segment.BlobItems[i]
			// Ignore directories and the .sourceignore file
			if strings.HasSuffix(object.Name, "/") || object.Name == sourceignore.IgnoreFile {
				continue
			}
			// Ignore matches
			if matcher.Match(strings.Split(object.Name, "/"), false) {
				continue
			}

			index[object.Name] = string(object.Properties.Etag)
		}

		if resp.Marker == nil {
			break
		}

		marker.Val = resp.Marker
	}

	// Calculate revision checksum from the collected index values
	revision, err := index.Revision()
	if err != nil {
		ctrl.LoggerFrom(ctx).Error(err, "failed to calculate revision")
		return ctrl.Result{}, err
	}

	if !obj.GetArtifact().HasRevision(revision) {
		// Mark observations about the revision on the object
		conditions.MarkTrue(obj, sourcev1.ArtifactOutdatedCondition, "NewRevision",
			"New upstream revision '%s'", revision)

		// Download the files in parallel, but with a limited number of workers
		group, groupCtx := errgroup.WithContext(ctxTimeout)
		group.Go(func() error {
			const workers = 4
			sem := semaphore.NewWeighted(workers)
			for key := range index {
				k := key
				if err := sem.Acquire(groupCtx, 1); err != nil {
					return err
				}
				group.Go(func() error {
					defer sem.Release(1)
					localPath := filepath.Join(dir, k)
					if err := downloadBlobToLocalFile(ctxTimeout, *blobContainer, k, localPath); err != nil {
						blobURL := blobContainer.URL()
						return fmt.Errorf("failed to download blob items from blob container '%s': %w", blobURL.String(), err)
					}
					return nil
				})
			}
			return nil
		})
		if err = group.Wait(); err != nil {
			conditions.MarkTrue(obj, sourcev1.FetchFailedCondition, sourcev1.BucketOperationFailedReason,
				"Download from bucket '%s' failed: %s", obj.Spec.BucketName, err)
			r.Eventf(ctx, obj, events.EventSeverityError, sourcev1.BucketOperationFailedReason,
				"Download from bucket '%s' failed: %s", obj.Spec.BucketName, err)
			return ctrl.Result{}, err
		}
		r.Eventf(ctx, obj, events.EventSeverityInfo, sourcev1.BucketOperationSucceedReason,
			"Downloaded %d files from bucket '%s' revision '%s'", len(index), obj.Spec.BucketName, revision)
	}
	conditions.Delete(obj, sourcev1.FetchFailedCondition)

	// Create potential new artifact
	*artifact = r.Storage.NewArtifactFor(obj.Kind, obj, revision, fmt.Sprintf("%s.tar.gz", revision))
	return ctrl.Result{RequeueAfter: obj.GetRequeueAfter()}, nil
}

// reconcileArtifact archives a new artifact to the storage, if the current observation on the object does not match the
// given data.
//
// The inspection of the given data to the object is differed, ensuring any stale observations as
// v1beta1.ArtifactUnavailableCondition and v1beta1.ArtifactOutdatedCondition are always deleted.
// If the given artifact does not differ from the object's current, it returns early.
// On a successful archive, the artifact in the status of the given object is set, and the symlink in the storage is
// updated to its path.
//
// The caller should assume a failure if an error is returned, or the Result is zero.
func (r *BucketReconciler) reconcileArtifact(ctx context.Context, obj *sourcev1.Bucket, artifact sourcev1.Artifact, dir string) (ctrl.Result, error) {
	// Always restore the Ready condition in case it got removed due to a transient error
	defer func() {
		if obj.GetArtifact() != nil {
			conditions.Delete(obj, sourcev1.ArtifactUnavailableCondition)
		}
		if obj.GetArtifact().HasRevision(artifact.Revision) {
			conditions.Delete(obj, sourcev1.ArtifactOutdatedCondition)
			conditions.MarkTrue(obj, meta.ReadyCondition, meta.SucceededReason,
				"Stored artifact for revision '%s'", artifact.Revision)
		}
	}()

	// The artifact is up-to-date
	if obj.GetArtifact().HasRevision(artifact.Revision) {
		ctrl.LoggerFrom(ctx).Info(fmt.Sprintf("Already up to date, current revision '%s'", artifact.Revision))
		return ctrl.Result{RequeueAfter: obj.GetRequeueAfter()}, nil
	}

	// Ensure target path exists and is a directory
	if f, err := os.Stat(dir); err != nil {
		ctrl.LoggerFrom(ctx).Error(err, "failed to stat source path")
		return ctrl.Result{}, err
	} else if !f.IsDir() {
		err := fmt.Errorf("source path '%s' is not a directory", dir)
		ctrl.LoggerFrom(ctx).Error(err, "invalid target path")
		return ctrl.Result{}, err
	}

	// Ensure artifact directory exists and acquire lock
	if err := r.Storage.MkdirAll(artifact); err != nil {
		ctrl.LoggerFrom(ctx).Error(err, "failed to create artifact directory")
		return ctrl.Result{}, err
	}
	unlock, err := r.Storage.Lock(artifact)
	if err != nil {
		ctrl.LoggerFrom(ctx).Error(err, "failed to acquire lock for artifact")
		return ctrl.Result{}, err
=======
			return sreconcile.ResultEmpty, err
		}

		if strings.HasSuffix(object.Name, "/") || object.Name == sourceignore.IgnoreFile {
			continue
		}

		if matcher.Match(strings.Split(object.Name, "/"), false) {
			continue
		}

		index[object.Name] = object.Etag
	}

	// Calculate revision checksum from the collected index values
	revision, err := index.Revision()
	if err != nil {
		ctrl.LoggerFrom(ctx).Error(err, "failed to calculate revision")
		return sreconcile.ResultEmpty, err
	}

	if !obj.GetArtifact().HasRevision(revision) {
		// Mark observations about the revision on the object
		message := fmt.Sprintf("New upstream revision '%s'", revision)
		conditions.MarkTrue(obj, sourcev1.ArtifactOutdatedCondition, "NewRevision", message)
		conditions.MarkReconciling(obj, "NewRevision", message)

		// Download the files in parallel, but with a limited number of workers
		group, groupCtx := errgroup.WithContext(ctx)
		group.Go(func() error {
			const workers = 4
			sem := semaphore.NewWeighted(workers)
			for key := range index {
				k := key
				if err := sem.Acquire(groupCtx, 1); err != nil {
					return err
				}
				group.Go(func() error {
					defer sem.Release(1)
					localPath := filepath.Join(dir, k)
					if err := gcpClient.FGetObject(ctxTimeout, obj.Spec.BucketName, k, localPath); err != nil {
						return fmt.Errorf("failed to get '%s' file: %w", k, err)
					}
					return nil
				})
			}
			return nil
		})
		if err = group.Wait(); err != nil {
			conditions.MarkTrue(obj, sourcev1.FetchFailedCondition, sourcev1.BucketOperationFailedReason,
				"Download from bucket '%s' failed: %s", obj.Spec.BucketName, err)
			r.Eventf(ctx, obj, events.EventSeverityError, sourcev1.BucketOperationFailedReason,
				"Download from bucket '%s' failed: %s", obj.Spec.BucketName, err)
			return sreconcile.ResultEmpty, err
		}
		r.Eventf(ctx, obj, events.EventSeverityInfo, sourcev1.BucketOperationSucceedReason,
			"Downloaded %d files from bucket '%s' revision '%s'", len(index), obj.Spec.BucketName, revision)
	}
	conditions.Delete(obj, sourcev1.FetchFailedCondition)

	// Create potential new artifact
	*artifact = r.Storage.NewArtifactFor(obj.Kind, obj, revision, fmt.Sprintf("%s.tar.gz", revision))
	return sreconcile.ResultSuccess, nil
}

// reconcileArtifact archives a new artifact to the storage, if the current observation on the object does not match the
// given data.
//
// The inspection of the given data to the object is differed, ensuring any stale observations as
// If the given artifact does not differ from the object's current, it returns early.
// On a successful archive, the artifact in the status of the given object is set, and the symlink in the storage is
// updated to its path.
func (r *BucketReconciler) reconcileArtifact(ctx context.Context, obj *sourcev1.Bucket, artifact *sourcev1.Artifact, dir string) (sreconcile.Result, error) {
	// Always restore the Ready condition in case it got removed due to a transient error
	defer func() {
		if obj.GetArtifact().HasRevision(artifact.Revision) {
			conditions.Delete(obj, sourcev1.ArtifactOutdatedCondition)
			conditions.MarkTrue(obj, meta.ReadyCondition, meta.SucceededReason,
				"Stored artifact for revision '%s'", artifact.Revision)
		}
	}()

	// The artifact is up-to-date
	if obj.GetArtifact().HasRevision(artifact.Revision) {
		ctrl.LoggerFrom(ctx).Info(fmt.Sprintf("Already up to date, current revision '%s'", artifact.Revision))
		return sreconcile.ResultSuccess, nil
	}

	// Mark reconciling because the artifact and remote source are different.
	// and they have to be reconciled.
	conditions.MarkReconciling(obj, "NewRevision", "New upstream revision '%s'", artifact.Revision)

	// Ensure target path exists and is a directory
	if f, err := os.Stat(dir); err != nil {
		ctrl.LoggerFrom(ctx).Error(err, "failed to stat source path")
		return sreconcile.ResultEmpty, err
	} else if !f.IsDir() {
		err := fmt.Errorf("source path '%s' is not a directory", dir)
		ctrl.LoggerFrom(ctx).Error(err, "invalid target path")
		return sreconcile.ResultEmpty, err
	}

	// Ensure artifact directory exists and acquire lock
	if err := r.Storage.MkdirAll(*artifact); err != nil {
		ctrl.LoggerFrom(ctx).Error(err, "failed to create artifact directory")
		r.Eventf(ctx, obj, events.EventSeverityError, sourcev1.StorageOperationFailedReason, "Failed to create artifact directory: %s", err)
		return sreconcile.ResultEmpty, err
	}
	unlock, err := r.Storage.Lock(*artifact)
	if err != nil {
		ctrl.LoggerFrom(ctx).Error(err, "failed to acquire lock for artifact")
		return sreconcile.ResultEmpty, err
>>>>>>> 878856cb
	}
	defer unlock()

	// Archive directory to storage
<<<<<<< HEAD
	if err := r.Storage.Archive(&artifact, dir, nil); err != nil {
		r.Eventf(ctx, obj, events.EventSeverityError, sourcev1.StorageOperationFailedReason,
			"Unable to archive artifact to storage: %s", err)
		return ctrl.Result{}, err
=======
	if err := r.Storage.Archive(artifact, dir, nil); err != nil {
		r.Eventf(ctx, obj, events.EventSeverityError, sourcev1.StorageOperationFailedReason,
			"Unable to archive artifact to storage: %s", err)
		return sreconcile.ResultEmpty, err
>>>>>>> 878856cb
	}
	r.Events.EventWithMetaf(ctx, obj, map[string]string{
		"revision": artifact.Revision,
		"checksum": artifact.Checksum,
	}, events.EventSeverityInfo, "NewArtifact", "Stored artifact for revision '%s'", artifact.Revision)

	// Record it on the object
	obj.Status.Artifact = artifact.DeepCopy()

	// Update symlink on a "best effort" basis
<<<<<<< HEAD
	url, err := r.Storage.Symlink(artifact, "latest.tar.gz")
	if err != nil {
		r.Events.Eventf(ctx, obj, events.EventSeverityError, sourcev1.StorageOperationFailedReason,
			"Failed to update status URL symlink: %s", err)
	}
	if url != "" {
		obj.Status.URL = url
	}
	return ctrl.Result{RequeueAfter: obj.GetRequeueAfter()}, nil
=======
	url, err := r.Storage.Symlink(*artifact, "latest.tar.gz")
	if err != nil {
		r.Events.Eventf(ctx, obj, events.EventSeverityError, sourcev1.StorageOperationFailedReason,
			"Failed to update status URL symlink: %s", err)
	}
	if url != "" {
		obj.Status.URL = url
	}
	return sreconcile.ResultSuccess, nil
>>>>>>> 878856cb
}

// reconcileDelete handles the deletion of an object. It first garbage collects all artifacts for the object from the
// artifact storage, if successful, the finalizer is removed from the object.
<<<<<<< HEAD
func (r *BucketReconciler) reconcileDelete(ctx context.Context, obj *sourcev1.Bucket) (ctrl.Result, error) {
	// Garbage collect the resource's artifacts
	if err := r.garbageCollect(ctx, obj); err != nil {
		// Return the error so we retry the failed garbage collection
		return ctrl.Result{}, err
=======
// func (r *BucketReconciler) reconcileDelete(ctx context.Context, obj *sourcev1.Bucket) (ctrl.Result, error) {
func (r *BucketReconciler) reconcileDelete(ctx context.Context, obj *sourcev1.Bucket) (sreconcile.Result, error) {
	// Garbage collect the resource's artifacts
	if err := r.garbageCollect(ctx, obj); err != nil {
		// Return the error so we retry the failed garbage collection
		return sreconcile.ResultEmpty, err
>>>>>>> 878856cb
	}

	// Remove our finalizer from the list
	controllerutil.RemoveFinalizer(obj, sourcev1.SourceFinalizer)

	// Stop reconciliation as the object is being deleted
<<<<<<< HEAD
	return ctrl.Result{}, nil
=======
	return sreconcile.ResultEmpty, nil
>>>>>>> 878856cb
}

// garbageCollect performs a garbage collection for the given v1beta1.Bucket. It removes all but the current
// artifact except for when the deletion timestamp is set, which will result in the removal of all artifacts for the
// resource.
func (r *BucketReconciler) garbageCollect(ctx context.Context, obj *sourcev1.Bucket) error {
	if !obj.DeletionTimestamp.IsZero() {
		if err := r.Storage.RemoveAll(r.Storage.NewArtifactFor(obj.Kind, obj.GetObjectMeta(), "", "*")); err != nil {
			r.Eventf(ctx, obj, events.EventSeverityError, "GarbageCollectionFailed",
				"Garbage collection for deleted resource failed: %s", err)
			return err
		}
		obj.Status.Artifact = nil
		// TODO(hidde): we should only push this event if we actually garbage collected something
		r.Eventf(ctx, obj, events.EventSeverityInfo, "GarbageCollectionSucceeded",
			"Garbage collected artifacts for deleted resource")
		return nil
<<<<<<< HEAD
	}
	if obj.GetArtifact() != nil {
		if err := r.Storage.RemoveAllButCurrent(*obj.GetArtifact()); err != nil {
			r.Eventf(ctx, obj, events.EventSeverityError, "GarbageCollectionFailed", "Garbage collection of old artifacts failed: %s", err)
			return err
		}
		// TODO(hidde): we should only push this event if we actually garbage collected something
		r.Eventf(ctx, obj, events.EventSeverityInfo, "GarbageCollectionSucceeded", "Garbage collected old artifacts")
	}
	return nil
}

// buildMinioClient constructs a minio.Client with the data from the given object and Secret.
// It returns an error if the Secret does not have the required fields, or if there is no credential handler
// configured.
func (r *BucketReconciler) buildMinioClient(obj *sourcev1.Bucket, secret *corev1.Secret) (*minio.Client, error) {
	opts := minio.Options{
		Region: obj.Spec.Region,
		Secure: !obj.Spec.Insecure,
	}
	if secret != nil {
		var accessKey, secretKey string
		if k, ok := secret.Data["accesskey"]; ok {
			accessKey = string(k)
		}
		if k, ok := secret.Data["secretkey"]; ok {
			secretKey = string(k)
		}
		if accessKey == "" || secretKey == "" {
			return nil, fmt.Errorf("invalid '%s' secret data: required fields 'accesskey' and 'secretkey'", secret.Name)
		}
		opts.Creds = credentials.NewStaticV4(accessKey, secretKey, "")
	} else if obj.Spec.Provider == sourcev1.AmazonBucketProvider {
		opts.Creds = credentials.NewIAM("")
=======
	}
	if obj.GetArtifact() != nil {
		if err := r.Storage.RemoveAllButCurrent(*obj.GetArtifact()); err != nil {
			r.Eventf(ctx, obj, events.EventSeverityError, "GarbageCollectionFailed", "Garbage collection of old artifacts failed: %s", err)
			return err
		}
		// TODO(hidde): we should only push this event if we actually garbage collected something
		r.Eventf(ctx, obj, events.EventSeverityInfo, "GarbageCollectionSucceeded", "Garbage collected old artifacts")
>>>>>>> 878856cb
	}
	return minio.New(obj.Spec.Endpoint, &opts)
}

<<<<<<< HEAD
// buildGCPClient constructs a gcp.GCPClient with the data from the given Secret.
// It returns an error if the Secret does not have the required field, or if the client construction fails.
func (r *BucketReconciler) buildGCPClient(ctx context.Context, secret *corev1.Secret) (*gcp.GCPClient, error) {
	var client *gcp.GCPClient
	var err error
	if secret != nil {
		if err := gcp.ValidateSecret(secret.Data, secret.Name); err != nil {
			return nil, err
		}
		client, err = gcp.NewClient(ctx, option.WithCredentialsJSON(secret.Data["serviceaccount"]))
		if err != nil {
			return nil, err
		}
	} else {
		client, err = gcp.NewClient(ctx)
		if err != nil {
			return nil, err
=======
// buildMinioClient constructs a minio.Client with the data from the given object and Secret.
// It returns an error if the Secret does not have the required fields, or if there is no credential handler
// configured.
func (r *BucketReconciler) buildMinioClient(obj *sourcev1.Bucket, secret *corev1.Secret) (*minio.Client, error) {
	opts := minio.Options{
		Region: obj.Spec.Region,
		Secure: !obj.Spec.Insecure,
	}
	if secret != nil {
		var accessKey, secretKey string
		if k, ok := secret.Data["accesskey"]; ok {
			accessKey = string(k)
		}
		if k, ok := secret.Data["secretkey"]; ok {
			secretKey = string(k)
>>>>>>> 878856cb
		}
		if accessKey == "" || secretKey == "" {
			return nil, fmt.Errorf("invalid '%s' secret data: required fields 'accesskey' and 'secretkey'", secret.Name)
		}
		opts.Creds = credentials.NewStaticV4(accessKey, secretKey, "")
	} else if obj.Spec.Provider == sourcev1.AmazonBucketProvider {
		opts.Creds = credentials.NewIAM("")
	}
<<<<<<< HEAD
	return client, nil
}

// buildAzureClient constructs an azblob.ContainerURL object with the data from the given Secret.
// It returns an error if the Secret does not have the required field, or if the client construction fails.
func (r *BucketReconciler) buildAzureClient(ctx context.Context, obj *sourcev1.Bucket, secret *corev1.Secret) (*azblob.ContainerURL, error) {
	ep := strings.TrimRight(obj.Spec.Endpoint, "/")
	blobContainerURLString := strings.Join([]string{ep, obj.Spec.BucketName}, "/")
	endpointURL, err := url.Parse(blobContainerURLString)
	if err != nil {
		return nil, fmt.Errorf("invalid endpoint: '%s': %w", obj.Spec.Endpoint, err)
	}
	accountName := strings.Split(endpointURL.Hostname(), ".")[0]

	var key string
	var resourceId string
	if secret != nil {
		if k, ok := secret.Data["accesskey"]; ok {
			resourceId = string(k)
		}
		if k, ok := secret.Data["secretkey"]; ok {
			key = string(k)
		}
	}

	if key == "" && resourceId != "" {
		cloudProvider, err := cloudprovider.NewCloudProvider(r.AzureCloudConfig)
		if err != nil {
			return nil, fmt.Errorf("unable to load azure cloud config '%s': %w", r.AzureCloudConfig, err)
		}

		tokens := strings.Split(resourceId, "/")
		subscriptionId := tokens[2]
		rg := tokens[4]
		client := storagemgmt.NewAccountsClient(subscriptionId)
		client.Authorizer = cloudProvider.Authorizer

		keys, err := client.ListKeys(ctx, rg, accountName, "")
		if err != nil {
			return nil, fmt.Errorf("unable to list keys for storage account '%s': %w", resourceId, err)
		}

		key = to.String((*keys.Keys)[0].Value)
	}

	var credential azblob.Credential
	if key == "" {
		credential = azblob.NewAnonymousCredential()
	} else {
		credential, err = azblob.NewSharedKeyCredential(accountName, key)
		if err != nil {
			return nil, fmt.Errorf("invalid credentials: %w", err)
		}
	}

	blobPipeline := azblob.NewPipeline(credential, azblob.PipelineOptions{})
	blobContainer := azblob.NewContainerURL(*endpointURL, blobPipeline)
	return &blobContainer, nil
}

// etagIndex is an index of bucket keys and their Etag values.
type etagIndex map[string]string

// Revision calculates the SHA256 checksum of the index.
// The keys are sorted to ensure a stable order, and the SHA256 sum is then calculated for the string representations of
// the key/value pairs, each pair written on a newline
// The sum result is returned as a string.
func (i etagIndex) Revision() (string, error) {
	keyIndex := make([]string, 0, len(i))
	for k := range i {
		keyIndex = append(keyIndex, k)
	}
	sort.Strings(keyIndex)
	sum := sha256.New()
	for _, k := range keyIndex {
		if _, err := sum.Write([]byte(fmt.Sprintf("%s  %s\n", k, i[k]))); err != nil {
			return "", err
		}
	}
=======
	return minio.New(obj.Spec.Endpoint, &opts)
}

// buildGCPClient constructs a gcp.GCPClient with the data from the given Secret.
// It returns an error if the Secret does not have the required field, or if the client construction fails.
func (r *BucketReconciler) buildGCPClient(ctx context.Context, secret *corev1.Secret) (*gcp.GCPClient, error) {
	var client *gcp.GCPClient
	var err error
	if secret != nil {
		if err := gcp.ValidateSecret(secret.Data, secret.Name); err != nil {
			return nil, err
		}
		client, err = gcp.NewClient(ctx, option.WithCredentialsJSON(secret.Data["serviceaccount"]))
		if err != nil {
			return nil, err
		}
	} else {
		client, err = gcp.NewClient(ctx)
		if err != nil {
			return nil, err
		}
	}
	return client, nil
}

// etagIndex is an index of bucket keys and their Etag values.
type etagIndex map[string]string

// Revision calculates the SHA256 checksum of the index.
// The keys are sorted to ensure a stable order, and the SHA256 sum is then calculated for the string representations of
// the key/value pairs, each pair written on a newline
// The sum result is returned as a string.
func (i etagIndex) Revision() (string, error) {
	keyIndex := make([]string, 0, len(i))
	for k := range i {
		keyIndex = append(keyIndex, k)
	}
	sort.Strings(keyIndex)
	sum := sha256.New()
	for _, k := range keyIndex {
		if _, err := sum.Write([]byte(fmt.Sprintf("%s  %s\n", k, i[k]))); err != nil {
			return "", err
		}
	}
>>>>>>> 878856cb
	return fmt.Sprintf("%x", sum.Sum(nil)), nil
}<|MERGE_RESOLUTION|>--- conflicted
+++ resolved
@@ -28,13 +28,9 @@
 	"time"
 
 	gcpstorage "cloud.google.com/go/storage"
-<<<<<<< HEAD
 	storagemgmt "github.com/Azure/azure-sdk-for-go/services/storage/mgmt/2021-04-01/storage"
 	"github.com/Azure/azure-storage-blob-go/azblob"
 	"github.com/Azure/go-autorest/autorest/to"
-=======
-	"github.com/fluxcd/source-controller/pkg/gcp"
->>>>>>> 878856cb
 	"github.com/minio/minio-go/v7"
 	"github.com/minio/minio-go/v7/pkg/credentials"
 	"github.com/minio/minio-go/v7/pkg/s3utils"
@@ -43,10 +39,6 @@
 	"google.golang.org/api/option"
 	corev1 "k8s.io/api/core/v1"
 	apierrors "k8s.io/apimachinery/pkg/api/errors"
-<<<<<<< HEAD
-	metav1 "k8s.io/apimachinery/pkg/apis/meta/v1"
-=======
->>>>>>> 878856cb
 	"k8s.io/apimachinery/pkg/types"
 	kerrors "k8s.io/apimachinery/pkg/util/errors"
 	ctrl "sigs.k8s.io/controller-runtime"
@@ -55,6 +47,9 @@
 	"sigs.k8s.io/controller-runtime/pkg/controller/controllerutil"
 	"sigs.k8s.io/controller-runtime/pkg/predicate"
 
+	"github.com/fluxcd/source-controller/pkg/azure/cloudprovider"
+	"github.com/fluxcd/source-controller/pkg/gcp"
+
 	"github.com/fluxcd/pkg/apis/meta"
 	"github.com/fluxcd/pkg/runtime/conditions"
 	helper "github.com/fluxcd/pkg/runtime/controller"
@@ -63,13 +58,8 @@
 	"github.com/fluxcd/pkg/runtime/predicates"
 
 	sourcev1 "github.com/fluxcd/source-controller/api/v1beta1"
-<<<<<<< HEAD
-	"github.com/fluxcd/source-controller/pkg/azure/cloudprovider"
-	"github.com/fluxcd/source-controller/pkg/gcp"
-=======
 	serror "github.com/fluxcd/source-controller/internal/error"
 	sreconcile "github.com/fluxcd/source-controller/internal/reconcile"
->>>>>>> 878856cb
 	"github.com/fluxcd/source-controller/pkg/sourceignore"
 )
 
@@ -84,12 +74,8 @@
 	helper.Events
 	helper.Metrics
 
-<<<<<<< HEAD
 	Storage          *Storage
 	AzureCloudConfig string
-=======
-	Storage *Storage
->>>>>>> 878856cb
 }
 
 type BucketReconcilerOptions struct {
@@ -124,121 +110,6 @@
 
 	// Record suspended status metric
 	r.RecordSuspend(ctx, obj, obj.Spec.Suspend)
-<<<<<<< HEAD
-
-	// Return early if the object is suspended
-	if obj.Spec.Suspend {
-		log.Info("Reconciliation is suspended for this object")
-		return ctrl.Result{}, nil
-	}
-
-	// Initialize the patch helper
-	patchHelper, err := patch.NewHelper(obj, r.Client)
-	if err != nil {
-		return ctrl.Result{}, err
-	}
-
-	// Always attempt to patch the object and status after each reconciliation
-	defer func() {
-		// Record the value of the reconciliation request, if any
-		if v, ok := meta.ReconcileAnnotationValue(obj.GetAnnotations()); ok {
-			obj.Status.SetLastHandledReconcileRequest(v)
-		}
-
-		// Summarize the Ready condition based on abnormalities that may have been observed
-		conditions.SetSummary(obj,
-			meta.ReadyCondition,
-			conditions.WithConditions(
-				sourcev1.ArtifactOutdatedCondition,
-				sourcev1.FetchFailedCondition,
-				sourcev1.ArtifactUnavailableCondition,
-			),
-			conditions.WithNegativePolarityConditions(
-				sourcev1.ArtifactOutdatedCondition,
-				sourcev1.FetchFailedCondition,
-				sourcev1.ArtifactUnavailableCondition,
-			),
-		)
-
-		// Patch the object, ignoring conflicts on the conditions owned by this controller
-		patchOpts := []patch.Option{
-			patch.WithOwnedConditions{
-				Conditions: []string{
-					sourcev1.ArtifactOutdatedCondition,
-					sourcev1.FetchFailedCondition,
-					sourcev1.ArtifactUnavailableCondition,
-					meta.ReadyCondition,
-					meta.ReconcilingCondition,
-					meta.StalledCondition,
-				},
-			},
-		}
-
-		// Determine if the resource is still being reconciled, or if it has stalled, and record this observation
-		if retErr == nil && (result.IsZero() || !result.Requeue) {
-			// We are no longer reconciling
-			conditions.Delete(obj, meta.ReconcilingCondition)
-
-			// We have now observed this generation
-			patchOpts = append(patchOpts, patch.WithStatusObservedGeneration{})
-
-			readyCondition := conditions.Get(obj, meta.ReadyCondition)
-			switch readyCondition.Status {
-			case metav1.ConditionFalse:
-				// As we are no longer reconciling and the end-state is not ready, the reconciliation has stalled
-				conditions.MarkStalled(obj, readyCondition.Reason, readyCondition.Message)
-			case metav1.ConditionTrue:
-				// As we are no longer reconciling and the end-state is ready, the reconciliation is no longer stalled
-				conditions.Delete(obj, meta.StalledCondition)
-			}
-		}
-
-		// Finally, patch the resource
-		if err := patchHelper.Patch(ctx, obj, patchOpts...); err != nil {
-			// Ignore patch error "not found" when the object is being deleted.
-			if !obj.ObjectMeta.DeletionTimestamp.IsZero() {
-				err = kerrors.FilterOut(err, func(e error) bool { return apierrors.IsNotFound(e) })
-			}
-			retErr = kerrors.NewAggregate([]error{retErr, err})
-		}
-
-		// Always record readiness and duration metrics
-		r.Metrics.RecordReadiness(ctx, obj)
-		r.Metrics.RecordDuration(ctx, obj, start)
-	}()
-
-	// Add finalizer first if not exist to avoid the race condition between init and delete
-	if !controllerutil.ContainsFinalizer(obj, sourcev1.SourceFinalizer) {
-		controllerutil.AddFinalizer(obj, sourcev1.SourceFinalizer)
-		return ctrl.Result{Requeue: true}, nil
-	}
-
-	// Examine if the object is under deletion
-	if !obj.ObjectMeta.DeletionTimestamp.IsZero() {
-		return r.reconcileDelete(ctx, obj)
-	}
-
-	// Reconcile actual object
-	return r.reconcile(ctx, obj)
-}
-
-// reconcile steps through the actual reconciliation tasks for the object, it returns early on the first step that
-// produces an error.
-func (r *BucketReconciler) reconcile(ctx context.Context, obj *sourcev1.Bucket) (ctrl.Result, error) {
-	// Mark the resource as under reconciliation
-	conditions.MarkReconciling(obj, meta.ProgressingReason, "")
-
-	// Reconcile the storage data
-	if result, err := r.reconcileStorage(ctx, obj); err != nil || result.IsZero() {
-		return result, err
-	}
-
-	// Create temp working dir
-	tmpDir, err := os.MkdirTemp("", fmt.Sprintf("%s-%s-%s-", obj.Kind, obj.Namespace, obj.Name))
-	if err != nil {
-		r.Eventf(ctx, obj, events.EventSeverityError, sourcev1.StorageOperationFailedReason, "Failed to create temporary directory: %s", err)
-		return ctrl.Result{}, err
-=======
 
 	// Return early if the object is suspended
 	if obj.Spec.Suspend {
@@ -277,115 +148,8 @@
 	if !obj.ObjectMeta.DeletionTimestamp.IsZero() {
 		res, err := r.reconcileDelete(ctx, obj)
 		return sreconcile.BuildRuntimeResult(obj, res, err)
->>>>>>> 878856cb
-	}
-	defer os.RemoveAll(tmpDir)
-
-<<<<<<< HEAD
-	// Reconcile the source from upstream
-	var artifact sourcev1.Artifact
-	if result, err := r.reconcileSource(ctx, obj, &artifact, tmpDir); err != nil || result.IsZero() {
-		return ctrl.Result{RequeueAfter: obj.GetRequeueAfter()}, err
-	}
-
-	// Reconcile the artifact to storage
-	if result, err := r.reconcileArtifact(ctx, obj, artifact, tmpDir); err != nil || result.IsZero() {
-		return result, err
-	}
-
-	return ctrl.Result{RequeueAfter: obj.GetRequeueAfter()}, nil
-}
-
-// reconcileStorage ensures the current state of the storage matches the desired and previously observed state.
-//
-// All artifacts for the resource except for the current one are garbage collected from the storage.
-// If the artifact in the Status object of the resource disappeared from storage, it is removed from the object.
-// If the object does not have an artifact in its Status object, a v1beta1.ArtifactUnavailableCondition is set.
-// If the hostname of the URLs on the object do not match the current storage server hostname, they are updated.
-//
-// The caller should assume a failure if an error is returned, or the Result is zero.
-func (r *BucketReconciler) reconcileStorage(ctx context.Context, obj *sourcev1.Bucket) (ctrl.Result, error) {
-	// Garbage collect previous advertised artifact(s) from storage
-	_ = r.garbageCollect(ctx, obj)
-
-	// Determine if the advertised artifact is still in storage
-	if artifact := obj.GetArtifact(); artifact != nil && !r.Storage.ArtifactExist(*artifact) {
-		obj.Status.Artifact = nil
-		obj.Status.URL = ""
-	}
-
-	// Record that we do not have an artifact
-	if obj.GetArtifact() == nil {
-		conditions.MarkTrue(obj, sourcev1.ArtifactUnavailableCondition, "NoArtifact", "No artifact for resource in storage")
-		return ctrl.Result{Requeue: true}, nil
-	}
-	conditions.Delete(obj, sourcev1.ArtifactUnavailableCondition)
-
-	// Always update URLs to ensure hostname is up-to-date
-	// TODO(hidde): we may want to send out an event only if we notice the URL has changed
-	r.Storage.SetArtifactURL(obj.GetArtifact())
-	obj.Status.URL = r.Storage.SetHostname(obj.Status.URL)
-
-	return ctrl.Result{RequeueAfter: obj.GetRequeueAfter()}, nil
-}
-
-// reconcileSource reconciles the upstream bucket with the client for the given object's Provider, and returns the
-// result.
-// If a SecretRef is defined, it attempts to fetch the Secret before calling the provider. If the fetch of the Secret
-// fails, it records v1beta1.FetchFailedCondition=True and returns early.
-//
-// The caller should assume a failure if an error is returned, or the Result is zero.
-func (r *BucketReconciler) reconcileSource(ctx context.Context, obj *sourcev1.Bucket, artifact *sourcev1.Artifact, dir string) (ctrl.Result, error) {
-	var secret *corev1.Secret
-	if obj.Spec.SecretRef != nil {
-		secretName := types.NamespacedName{
-			Namespace: obj.GetNamespace(),
-			Name:      obj.Spec.SecretRef.Name,
-		}
-		secret = &corev1.Secret{}
-		if err := r.Get(ctx, secretName, secret); err != nil {
-			conditions.MarkTrue(obj, sourcev1.FetchFailedCondition, sourcev1.AuthenticationFailedReason,
-				"Failed to get secret '%s': %s", secretName.String(), err.Error())
-			r.Eventf(ctx, obj, events.EventSeverityError, sourcev1.AuthenticationFailedReason,
-				"Failed to get secret '%s': %s", secretName.String(), err.Error())
-			// Return error as the world as observed may change
-			return ctrl.Result{}, err
-		}
-	}
-
-	switch obj.Spec.Provider {
-	case sourcev1.GoogleBucketProvider:
-		return r.reconcileGCPSource(ctx, obj, artifact, secret, dir)
-	case sourcev1.AzureBlobProvider:
-		return r.reconcileWithAzureBlob(ctx, obj, artifact, secret, dir)
-	default:
-		return r.reconcileMinioSource(ctx, obj, artifact, secret, dir)
-	}
-}
-
-// reconcileMinioSource ensures the upstream Minio client compatible bucket can be reached and downloaded from using the
-// declared configuration, and observes its state.
-//
-// The bucket contents are downloaded to the given dir using the defined configuration, while taking ignore rules into
-// account. In case of an error during the download process (including transient errors), it records
-// v1beta1.FetchFailedCondition=True and returns early.
-// On a successful download, it removes v1beta1.FetchFailedCondition, and compares the current revision of HEAD to
-// the artifact on the object, and records v1beta1.ArtifactOutdatedCondition if they differ.
-// If the download was successful, the given artifact pointer is set to a new artifact with the available metadata.
-//
-// The caller should assume a failure if an error is returned, or the Result is zero.
-func (r *BucketReconciler) reconcileMinioSource(ctx context.Context, obj *sourcev1.Bucket, artifact *sourcev1.Artifact,
-	secret *corev1.Secret, dir string) (ctrl.Result, error) {
-	// Build the client with the configuration from the object and secret
-	s3Client, err := r.buildMinioClient(obj, secret)
-	if err != nil {
-		conditions.MarkTrue(obj, sourcev1.FetchFailedCondition, sourcev1.BucketOperationFailedReason,
-			"Failed to construct S3 client: %s", err.Error())
-		r.Eventf(ctx, obj, events.EventSeverityError, sourcev1.BucketOperationFailedReason,
-			"Failed to construct S3 client: %s", err.Error())
-		// Return error as the contents of the secret may change
-		return ctrl.Result{}, err
-=======
+	}
+
 	// Reconcile actual object
 	reconcilers := []bucketReconcilerFunc{
 		r.reconcileStorage,
@@ -510,12 +274,93 @@
 			resErr = err
 			break
 		}
->>>>>>> 878856cb
 	}
 	return res, resErr
 }
 
-<<<<<<< HEAD
+// reconcileStorage ensures the current state of the storage matches the desired and previously observed state.
+//
+// All artifacts for the resource except for the current one are garbage collected from the storage.
+// If the artifact in the Status object of the resource disappeared from storage, it is removed from the object.
+// If the hostname of the URLs on the object do not match the current storage server hostname, they are updated.
+func (r *BucketReconciler) reconcileStorage(ctx context.Context, obj *sourcev1.Bucket, artifact *sourcev1.Artifact, dir string) (sreconcile.Result, error) {
+	// Garbage collect previous advertised artifact(s) from storage
+	_ = r.garbageCollect(ctx, obj)
+
+	// Determine if the advertised artifact is still in storage
+	if artifact := obj.GetArtifact(); artifact != nil && !r.Storage.ArtifactExist(*artifact) {
+		obj.Status.Artifact = nil
+		obj.Status.URL = ""
+	}
+
+	// Record that we do not have an artifact
+	if obj.GetArtifact() == nil {
+		conditions.MarkReconciling(obj, "NoArtifact", "No artifact for resource in storage")
+		return sreconcile.ResultSuccess, nil
+	}
+
+	// Always update URLs to ensure hostname is up-to-date
+	// TODO(hidde): we may want to send out an event only if we notice the URL has changed
+	r.Storage.SetArtifactURL(obj.GetArtifact())
+	obj.Status.URL = r.Storage.SetHostname(obj.Status.URL)
+
+	return sreconcile.ResultSuccess, nil
+}
+
+// reconcileSource reconciles the upstream bucket with the client for the given object's Provider, and returns the
+// result.
+// If a SecretRef is defined, it attempts to fetch the Secret before calling the provider. If the fetch of the Secret
+// fails, it records v1beta1.FetchFailedCondition=True and returns early.
+func (r *BucketReconciler) reconcileSource(ctx context.Context, obj *sourcev1.Bucket, artifact *sourcev1.Artifact, dir string) (sreconcile.Result, error) {
+	var secret *corev1.Secret
+	if obj.Spec.SecretRef != nil {
+		secretName := types.NamespacedName{
+			Namespace: obj.GetNamespace(),
+			Name:      obj.Spec.SecretRef.Name,
+		}
+		secret = &corev1.Secret{}
+		if err := r.Get(ctx, secretName, secret); err != nil {
+			conditions.MarkTrue(obj, sourcev1.FetchFailedCondition, sourcev1.AuthenticationFailedReason,
+				"Failed to get secret '%s': %s", secretName.String(), err.Error())
+			r.Eventf(ctx, obj, events.EventSeverityError, sourcev1.AuthenticationFailedReason,
+				"Failed to get secret '%s': %s", secretName.String(), err.Error())
+			// Return error as the world as observed may change
+			return sreconcile.ResultEmpty, err
+		}
+	}
+
+	switch obj.Spec.Provider {
+	case sourcev1.GoogleBucketProvider:
+		return r.reconcileGCPSource(ctx, obj, artifact, secret, dir)
+	case sourcev1.AzureBlobProvider:
+		return r.reconcileWithAzureBlob(ctx, obj, artifact, secret, dir)
+	default:
+		return r.reconcileMinioSource(ctx, obj, artifact, secret, dir)
+	}
+}
+
+// reconcileMinioSource ensures the upstream Minio client compatible bucket can be reached and downloaded from using the
+// declared configuration, and observes its state.
+//
+// The bucket contents are downloaded to the given dir using the defined configuration, while taking ignore rules into
+// account. In case of an error during the download process (including transient errors), it records
+// v1beta1.FetchFailedCondition=True and returns early.
+// On a successful download, it removes v1beta1.FetchFailedCondition, and compares the current revision of HEAD to
+// the artifact on the object, and records v1beta1.ArtifactOutdatedCondition if they differ.
+// If the download was successful, the given artifact pointer is set to a new artifact with the available metadata.
+func (r *BucketReconciler) reconcileMinioSource(ctx context.Context, obj *sourcev1.Bucket, artifact *sourcev1.Artifact,
+	secret *corev1.Secret, dir string) (sreconcile.Result, error) {
+	// Build the client with the configuration from the object and secret
+	s3Client, err := r.buildMinioClient(obj, secret)
+	if err != nil {
+		conditions.MarkTrue(obj, sourcev1.FetchFailedCondition, sourcev1.BucketOperationFailedReason,
+			"Failed to construct S3 client: %s", err.Error())
+		r.Eventf(ctx, obj, events.EventSeverityError, sourcev1.BucketOperationFailedReason,
+			"Failed to construct S3 client: %s", err.Error())
+		// Return error as the contents of the secret may change
+		return sreconcile.ResultEmpty, err
+	}
+
 	// Confirm bucket exists
 	ctxTimeout, cancel := context.WithTimeout(ctx, obj.Spec.Timeout.Duration)
 	defer cancel()
@@ -523,14 +368,14 @@
 	if err != nil {
 		conditions.MarkTrue(obj, sourcev1.FetchFailedCondition, sourcev1.BucketOperationFailedReason,
 			"Failed to verify existence of bucket '%s': %s", obj.Spec.BucketName, err.Error())
-		return ctrl.Result{}, err
+		return sreconcile.ResultEmpty, err
 	}
 	if !exists {
 		conditions.MarkTrue(obj, sourcev1.FetchFailedCondition, sourcev1.BucketOperationFailedReason,
 			"Bucket '%s' does not exist", obj.Spec.BucketName)
 		r.Eventf(ctx, obj, events.EventSeverityError, sourcev1.BucketOperationFailedReason,
 			"Bucket '%s' does not exist", obj.Spec.BucketName)
-		return ctrl.Result{}, fmt.Errorf("bucket '%s' does not exist", obj.Spec.BucketName)
+		return sreconcile.ResultEmpty, fmt.Errorf("bucket '%s' does not exist", obj.Spec.BucketName)
 	}
 
 	// Look for file with ignore rules first
@@ -541,7 +386,7 @@
 				"Failed to get '%s' file: %s", sourceignore.IgnoreFile, err.Error())
 			r.Eventf(ctx, obj, events.EventSeverityError, sourcev1.BucketOperationFailedReason,
 				"Failed to get '%s' file: %s", sourceignore.IgnoreFile, err.Error())
-			return ctrl.Result{}, err
+			return sreconcile.ResultEmpty, err
 		}
 	}
 	ps, err := sourceignore.ReadIgnoreFile(path, nil)
@@ -550,36 +395,14 @@
 			"Failed to read '%s' file: %s", sourceignore.IgnoreFile, err.Error())
 		r.Eventf(ctx, obj, events.EventSeverityError, sourcev1.BucketOperationFailedReason,
 			"Failed to read '%s' file: %s", sourceignore.IgnoreFile, err.Error())
-		return ctrl.Result{}, err
+		return sreconcile.ResultEmpty, err
 	}
 	// In-spec patterns take precedence
 	if obj.Spec.Ignore != nil {
 		ps = append(ps, sourceignore.ReadPatterns(strings.NewReader(*obj.Spec.Ignore), nil)...)
-=======
-// reconcileStorage ensures the current state of the storage matches the desired and previously observed state.
-//
-// All artifacts for the resource except for the current one are garbage collected from the storage.
-// If the artifact in the Status object of the resource disappeared from storage, it is removed from the object.
-// If the hostname of the URLs on the object do not match the current storage server hostname, they are updated.
-func (r *BucketReconciler) reconcileStorage(ctx context.Context, obj *sourcev1.Bucket, artifact *sourcev1.Artifact, dir string) (sreconcile.Result, error) {
-	// Garbage collect previous advertised artifact(s) from storage
-	_ = r.garbageCollect(ctx, obj)
-
-	// Determine if the advertised artifact is still in storage
-	if artifact := obj.GetArtifact(); artifact != nil && !r.Storage.ArtifactExist(*artifact) {
-		obj.Status.Artifact = nil
-		obj.Status.URL = ""
-	}
-
-	// Record that we do not have an artifact
-	if obj.GetArtifact() == nil {
-		conditions.MarkReconciling(obj, "NoArtifact", "No artifact for resource in storage")
-		return sreconcile.ResultSuccess, nil
->>>>>>> 878856cb
 	}
 	matcher := sourceignore.NewMatcher(ps)
 
-<<<<<<< HEAD
 	// Build up an index of object keys and their etags
 	// As the keys define the paths and the etags represent a change in file contents, this should be sufficient to
 	// detect both structural and file changes
@@ -593,7 +416,7 @@
 				"Failed to list objects from bucket '%s': %s", obj.Spec.BucketName, err.Error())
 			r.Eventf(ctx, obj, events.EventSeverityError, sourcev1.BucketOperationFailedReason,
 				"Failed to list objects from bucket '%s': %s", obj.Spec.BucketName, err.Error())
-			return ctrl.Result{}, err
+			return sreconcile.ResultEmpty, err
 		}
 
 		// Ignore directories and the .sourceignore file
@@ -605,297 +428,6 @@
 			continue
 		}
 
-		index[object.Key] = object.ETag
-	}
-
-	// Calculate revision checksum from the collected index values
-	revision, err := index.Revision()
-	if err != nil {
-		ctrl.LoggerFrom(ctx).Error(err, "failed to calculate revision")
-		return ctrl.Result{}, err
-	}
-
-	if !obj.GetArtifact().HasRevision(revision) {
-		// Mark observations about the revision on the object
-		conditions.MarkTrue(obj, sourcev1.ArtifactOutdatedCondition, "NewRevision",
-			"New upstream revision '%s'", revision)
-
-		// Download the files in parallel, but with a limited number of workers
-		group, groupCtx := errgroup.WithContext(ctx)
-		group.Go(func() error {
-			const workers = 4
-			sem := semaphore.NewWeighted(workers)
-			for key := range index {
-				k := key
-				if err := sem.Acquire(groupCtx, 1); err != nil {
-					return err
-				}
-				group.Go(func() error {
-					defer sem.Release(1)
-					localPath := filepath.Join(dir, k)
-					if err := s3Client.FGetObject(ctxTimeout, obj.Spec.BucketName, k, localPath, minio.GetObjectOptions{}); err != nil {
-						return fmt.Errorf("failed to get '%s' file: %w", k, err)
-					}
-					return nil
-				})
-			}
-			return nil
-		})
-		if err = group.Wait(); err != nil {
-			conditions.MarkTrue(obj, sourcev1.FetchFailedCondition, sourcev1.BucketOperationFailedReason,
-				"Download from bucket '%s' failed: %s", obj.Spec.BucketName, err)
-			r.Eventf(ctx, obj, events.EventSeverityError, sourcev1.BucketOperationFailedReason,
-				"Download from bucket '%s' failed: %s", obj.Spec.BucketName, err)
-			return ctrl.Result{}, err
-		}
-		r.Eventf(ctx, obj, events.EventSeverityInfo, sourcev1.BucketOperationSucceedReason,
-			"Downloaded %d files from bucket '%s' revision '%s'", len(index), obj.Spec.BucketName, revision)
-	}
-	conditions.Delete(obj, sourcev1.FetchFailedCondition)
-
-	// Create potential new artifact
-	*artifact = r.Storage.NewArtifactFor(obj.Kind, obj, revision, fmt.Sprintf("%s.tar.gz", revision))
-	return ctrl.Result{RequeueAfter: obj.GetRequeueAfter()}, nil
-}
-
-// reconcileGCPSource ensures the upstream Google Cloud Storage bucket can be reached and downloaded from using the
-=======
-	// Always update URLs to ensure hostname is up-to-date
-	// TODO(hidde): we may want to send out an event only if we notice the URL has changed
-	r.Storage.SetArtifactURL(obj.GetArtifact())
-	obj.Status.URL = r.Storage.SetHostname(obj.Status.URL)
-
-	return sreconcile.ResultSuccess, nil
-}
-
-// reconcileSource reconciles the upstream bucket with the client for the given object's Provider, and returns the
-// result.
-// If a SecretRef is defined, it attempts to fetch the Secret before calling the provider. If the fetch of the Secret
-// fails, it records v1beta1.FetchFailedCondition=True and returns early.
-func (r *BucketReconciler) reconcileSource(ctx context.Context, obj *sourcev1.Bucket, artifact *sourcev1.Artifact, dir string) (sreconcile.Result, error) {
-	var secret *corev1.Secret
-	if obj.Spec.SecretRef != nil {
-		secretName := types.NamespacedName{
-			Namespace: obj.GetNamespace(),
-			Name:      obj.Spec.SecretRef.Name,
-		}
-		secret = &corev1.Secret{}
-		if err := r.Get(ctx, secretName, secret); err != nil {
-			conditions.MarkTrue(obj, sourcev1.FetchFailedCondition, sourcev1.AuthenticationFailedReason,
-				"Failed to get secret '%s': %s", secretName.String(), err.Error())
-			r.Eventf(ctx, obj, events.EventSeverityError, sourcev1.AuthenticationFailedReason,
-				"Failed to get secret '%s': %s", secretName.String(), err.Error())
-			// Return error as the world as observed may change
-			return sreconcile.ResultEmpty, err
-		}
-	}
-
-	switch obj.Spec.Provider {
-	case sourcev1.GoogleBucketProvider:
-		return r.reconcileGCPSource(ctx, obj, artifact, secret, dir)
-	default:
-		return r.reconcileMinioSource(ctx, obj, artifact, secret, dir)
-	}
-}
-
-// reconcileMinioSource ensures the upstream Minio client compatible bucket can be reached and downloaded from using the
->>>>>>> 878856cb
-// declared configuration, and observes its state.
-//
-// The bucket contents are downloaded to the given dir using the defined configuration, while taking ignore rules into
-// account. In case of an error during the download process (including transient errors), it records
-<<<<<<< HEAD
-// v1beta1.DownloadFailedCondition=True and returns early.
-// On a successful download, it removes v1beta1.DownloadFailedCondition, and compares the current revision of HEAD to
-// the artifact on the object, and records v1beta1.ArtifactOutdatedCondition if they differ.
-// If the download was successful, the given artifact pointer is set to a new artifact with the available metadata.
-//
-// The caller should assume a failure if an error is returned, or the Result is zero.
-func (r *BucketReconciler) reconcileGCPSource(ctx context.Context, obj *sourcev1.Bucket, artifact *sourcev1.Artifact,
-	secret *corev1.Secret, dir string) (ctrl.Result, error) {
-	gcpClient, err := r.buildGCPClient(ctx, secret)
-	if err != nil {
-		conditions.MarkTrue(obj, sourcev1.FetchFailedCondition, sourcev1.BucketOperationFailedReason,
-			"Failed to construct GCP client: %s", err.Error())
-		r.Eventf(ctx, obj, events.EventSeverityError, sourcev1.BucketOperationFailedReason,
-			"Failed to construct GCP client: %s", err.Error())
-		// Return error as the contents of the secret may change
-		return ctrl.Result{}, err
-	}
-	defer gcpClient.Close(ctrl.LoggerFrom(ctx))
-=======
-// v1beta1.FetchFailedCondition=True and returns early.
-// On a successful download, it removes v1beta1.FetchFailedCondition, and compares the current revision of HEAD to
-// the artifact on the object, and records v1beta1.ArtifactOutdatedCondition if they differ.
-// If the download was successful, the given artifact pointer is set to a new artifact with the available metadata.
-func (r *BucketReconciler) reconcileMinioSource(ctx context.Context, obj *sourcev1.Bucket, artifact *sourcev1.Artifact,
-	secret *corev1.Secret, dir string) (sreconcile.Result, error) {
-	// Build the client with the configuration from the object and secret
-	s3Client, err := r.buildMinioClient(obj, secret)
-	if err != nil {
-		conditions.MarkTrue(obj, sourcev1.FetchFailedCondition, sourcev1.BucketOperationFailedReason,
-			"Failed to construct S3 client: %s", err.Error())
-		r.Eventf(ctx, obj, events.EventSeverityError, sourcev1.BucketOperationFailedReason,
-			"Failed to construct S3 client: %s", err.Error())
-		// Return error as the contents of the secret may change
-		return sreconcile.ResultEmpty, err
-	}
->>>>>>> 878856cb
-
-	// Confirm bucket exists
-	ctxTimeout, cancel := context.WithTimeout(ctx, obj.Spec.Timeout.Duration)
-	defer cancel()
-<<<<<<< HEAD
-	exists, err := gcpClient.BucketExists(ctxTimeout, obj.Spec.BucketName)
-	if err != nil {
-		conditions.MarkTrue(obj, sourcev1.FetchFailedCondition, sourcev1.BucketOperationFailedReason,
-			"Failed to verify existence of bucket '%s': %s", obj.Spec.BucketName, err.Error())
-		return ctrl.Result{}, err
-=======
-	exists, err := s3Client.BucketExists(ctxTimeout, obj.Spec.BucketName)
-	if err != nil {
-		conditions.MarkTrue(obj, sourcev1.FetchFailedCondition, sourcev1.BucketOperationFailedReason,
-			"Failed to verify existence of bucket '%s': %s", obj.Spec.BucketName, err.Error())
-		return sreconcile.ResultEmpty, err
->>>>>>> 878856cb
-	}
-	if !exists {
-		conditions.MarkTrue(obj, sourcev1.FetchFailedCondition, sourcev1.BucketOperationFailedReason,
-			"Bucket '%s' does not exist", obj.Spec.BucketName)
-		r.Eventf(ctx, obj, events.EventSeverityError, sourcev1.BucketOperationFailedReason,
-			"Bucket '%s' does not exist", obj.Spec.BucketName)
-<<<<<<< HEAD
-		return ctrl.Result{}, fmt.Errorf("bucket '%s' does not exist", obj.Spec.BucketName)
-=======
-		return sreconcile.ResultEmpty, fmt.Errorf("bucket '%s' does not exist", obj.Spec.BucketName)
->>>>>>> 878856cb
-	}
-
-	// Look for file with ignore rules first
-	path := filepath.Join(dir, sourceignore.IgnoreFile)
-<<<<<<< HEAD
-	if err := gcpClient.FGetObject(ctxTimeout, obj.Spec.BucketName, sourceignore.IgnoreFile, path); err != nil {
-		if err != gcpstorage.ErrObjectNotExist {
-=======
-	if err := s3Client.FGetObject(ctxTimeout, obj.Spec.BucketName, sourceignore.IgnoreFile, path, minio.GetObjectOptions{}); err != nil {
-		if resp, ok := err.(minio.ErrorResponse); ok && resp.Code != "NoSuchKey" {
->>>>>>> 878856cb
-			conditions.MarkTrue(obj, sourcev1.FetchFailedCondition, sourcev1.BucketOperationFailedReason,
-				"Failed to get '%s' file: %s", sourceignore.IgnoreFile, err.Error())
-			r.Eventf(ctx, obj, events.EventSeverityError, sourcev1.BucketOperationFailedReason,
-				"Failed to get '%s' file: %s", sourceignore.IgnoreFile, err.Error())
-<<<<<<< HEAD
-			return ctrl.Result{}, err
-=======
-			return sreconcile.ResultEmpty, err
->>>>>>> 878856cb
-		}
-	}
-	ps, err := sourceignore.ReadIgnoreFile(path, nil)
-	if err != nil {
-		conditions.MarkTrue(obj, sourcev1.FetchFailedCondition, sourcev1.BucketOperationFailedReason,
-			"Failed to read '%s' file: %s", sourceignore.IgnoreFile, err.Error())
-		r.Eventf(ctx, obj, events.EventSeverityError, sourcev1.BucketOperationFailedReason,
-			"Failed to read '%s' file: %s", sourceignore.IgnoreFile, err.Error())
-<<<<<<< HEAD
-		return ctrl.Result{}, err
-=======
-		return sreconcile.ResultEmpty, err
->>>>>>> 878856cb
-	}
-	// In-spec patterns take precedence
-	if obj.Spec.Ignore != nil {
-		ps = append(ps, sourceignore.ReadPatterns(strings.NewReader(*obj.Spec.Ignore), nil)...)
-	}
-	matcher := sourceignore.NewMatcher(ps)
-
-	// Build up an index of object keys and their etags
-	// As the keys define the paths and the etags represent a change in file contents, this should be sufficient to
-	// detect both structural and file changes
-	var index = make(etagIndex)
-<<<<<<< HEAD
-	objects := gcpClient.ListObjects(ctxTimeout, obj.Spec.BucketName, nil)
-	for {
-		object, err := objects.Next()
-		if err != nil {
-			if err == gcp.IteratorDone {
-				break
-			}
-=======
-	for object := range s3Client.ListObjects(ctxTimeout, obj.Spec.BucketName, minio.ListObjectsOptions{
-		Recursive: true,
-		UseV1:     s3utils.IsGoogleEndpoint(*s3Client.EndpointURL()),
-	}) {
-		if err = object.Err; err != nil {
->>>>>>> 878856cb
-			conditions.MarkTrue(obj, sourcev1.FetchFailedCondition, sourcev1.BucketOperationFailedReason,
-				"Failed to list objects from bucket '%s': %s", obj.Spec.BucketName, err.Error())
-			r.Eventf(ctx, obj, events.EventSeverityError, sourcev1.BucketOperationFailedReason,
-				"Failed to list objects from bucket '%s': %s", obj.Spec.BucketName, err.Error())
-<<<<<<< HEAD
-			return ctrl.Result{}, err
-=======
-			return sreconcile.ResultEmpty, err
->>>>>>> 878856cb
-		}
-
-		// Ignore directories and the .sourceignore file
-		if strings.HasSuffix(object.Key, "/") || object.Key == sourceignore.IgnoreFile {
-			continue
-		}
-		// Ignore matches
-		if matcher.Match(strings.Split(object.Key, "/"), false) {
-			continue
-		}
-
-<<<<<<< HEAD
-		index[object.Name] = object.Etag
-	}
-
-	// Calculate revision checksum from the collected index values
-	revision, err := index.Revision()
-	if err != nil {
-		ctrl.LoggerFrom(ctx).Error(err, "failed to calculate revision")
-		return ctrl.Result{}, err
-	}
-
-	if !obj.GetArtifact().HasRevision(revision) {
-		// Mark observations about the revision on the object
-		conditions.MarkTrue(obj, sourcev1.ArtifactOutdatedCondition, "NewRevision",
-			"New upstream revision '%s'", revision)
-
-		// Download the files in parallel, but with a limited number of workers
-		group, groupCtx := errgroup.WithContext(ctx)
-		group.Go(func() error {
-			const workers = 4
-			sem := semaphore.NewWeighted(workers)
-			for key := range index {
-				k := key
-				if err := sem.Acquire(groupCtx, 1); err != nil {
-					return err
-				}
-				group.Go(func() error {
-					defer sem.Release(1)
-					localPath := filepath.Join(dir, k)
-					if err := gcpClient.FGetObject(ctxTimeout, obj.Spec.BucketName, k, localPath); err != nil {
-						return fmt.Errorf("failed to get '%s' file: %w", k, err)
-					}
-					return nil
-				})
-			}
-			return nil
-		})
-		if err = group.Wait(); err != nil {
-			conditions.MarkTrue(obj, sourcev1.FetchFailedCondition, sourcev1.BucketOperationFailedReason,
-				"Download from bucket '%s' failed: %s", obj.Spec.BucketName, err)
-			r.Eventf(ctx, obj, events.EventSeverityError, sourcev1.BucketOperationFailedReason,
-				"Download from bucket '%s' failed: %s", obj.Spec.BucketName, err)
-			return ctrl.Result{}, err
-		}
-		r.Eventf(ctx, obj, events.EventSeverityInfo, sourcev1.BucketOperationSucceedReason,
-			"Downloaded %d files from bucket '%s' revision '%s'", len(index), obj.Spec.BucketName, revision)
-	}
-=======
 		index[object.Key] = object.ETag
 	}
 
@@ -943,13 +475,11 @@
 		r.Eventf(ctx, obj, events.EventSeverityInfo, sourcev1.BucketOperationSucceedReason,
 			"Downloaded %d files from bucket '%s' revision '%s'", len(index), obj.Spec.BucketName, revision)
 	}
->>>>>>> 878856cb
 	conditions.Delete(obj, sourcev1.FetchFailedCondition)
 
 	// Create potential new artifact
 	*artifact = r.Storage.NewArtifactFor(obj.Kind, obj, revision, fmt.Sprintf("%s.tar.gz", revision))
-<<<<<<< HEAD
-	return ctrl.Result{RequeueAfter: obj.GetRequeueAfter()}, nil
+	return sreconcile.ResultSuccess, nil
 }
 
 // reconcileWithAzureBlob ensures the upstream Azure Storage Account Blob can be reached and downloaded from using the
@@ -964,7 +494,7 @@
 //
 // The caller should assume a failure if an error is returned, or the Result is zero.
 func (r *BucketReconciler) reconcileWithAzureBlob(ctx context.Context, obj *sourcev1.Bucket, artifact *sourcev1.Artifact,
-	secret *corev1.Secret, dir string) (ctrl.Result, error) {
+	secret *corev1.Secret, dir string) (sreconcile.Result, error) {
 	// Build the client with the configuration from the object and secret
 	blobContainer, err := r.buildAzureClient(ctx, obj, secret)
 	if err != nil {
@@ -973,35 +503,9 @@
 		r.Eventf(ctx, obj, events.EventSeverityError, sourcev1.BucketOperationFailedReason,
 			"Failed to construct Azure Blob client: %s", err.Error())
 		// Return error as the contents of the secret may change
-		return ctrl.Result{}, err
-=======
-	return sreconcile.ResultSuccess, nil
-}
-
-// reconcileGCPSource ensures the upstream Google Cloud Storage bucket can be reached and downloaded from using the
-// declared configuration, and observes its state.
-//
-// The bucket contents are downloaded to the given dir using the defined configuration, while taking ignore rules into
-// account. In case of an error during the download process (including transient errors), it records
-// v1beta1.DownloadFailedCondition=True and returns early.
-// On a successful download, it removes v1beta1.DownloadFailedCondition, and compares the current revision of HEAD to
-// the artifact on the object, and records v1beta1.ArtifactOutdatedCondition if they differ.
-// If the download was successful, the given artifact pointer is set to a new artifact with the available metadata.
-func (r *BucketReconciler) reconcileGCPSource(ctx context.Context, obj *sourcev1.Bucket, artifact *sourcev1.Artifact,
-	secret *corev1.Secret, dir string) (sreconcile.Result, error) {
-	gcpClient, err := r.buildGCPClient(ctx, secret)
-	if err != nil {
-		conditions.MarkTrue(obj, sourcev1.FetchFailedCondition, sourcev1.BucketOperationFailedReason,
-			"Failed to construct GCP client: %s", err.Error())
-		r.Eventf(ctx, obj, events.EventSeverityError, sourcev1.BucketOperationFailedReason,
-			"Failed to construct GCP client: %s", err.Error())
-		// Return error as the contents of the secret may change
-		return sreconcile.ResultEmpty, err
->>>>>>> 878856cb
-	}
-	defer gcpClient.Close(ctrl.LoggerFrom(ctx))
-
-<<<<<<< HEAD
+		return sreconcile.ResultEmpty, err
+	}
+
 	ctxTimeout, cancel := context.WithTimeout(ctx, obj.Spec.Timeout.Duration)
 	defer cancel()
 
@@ -1013,12 +517,12 @@
 				"Bucket '%s' does not exist", obj.Spec.BucketName)
 			r.Eventf(ctx, obj, events.EventSeverityError, sourcev1.BucketOperationFailedReason,
 				"Bucket '%s' does not exist", obj.Spec.BucketName)
-			return ctrl.Result{}, fmt.Errorf("bucket '%s' does not exist", obj.Spec.BucketName)
+			return sreconcile.ResultEmpty, fmt.Errorf("bucket '%s' does not exist", obj.Spec.BucketName)
 		}
 
 		conditions.MarkTrue(obj, sourcev1.FetchFailedCondition, sourcev1.BucketOperationFailedReason,
 			"Failed to verify existence of bucket '%s': %s", obj.Spec.BucketName, err.Error())
-		return ctrl.Result{}, err
+		return sreconcile.ResultEmpty, err
 	}
 
 	downloadBlobToLocalFile := func(ctx context.Context, containerURL azblob.ContainerURL, blobName, localPath string) error {
@@ -1043,43 +547,17 @@
 
 		err = os.WriteFile(localPath, content, 0600)
 		return err
-=======
-	// Confirm bucket exists
-	ctxTimeout, cancel := context.WithTimeout(ctx, obj.Spec.Timeout.Duration)
-	defer cancel()
-	exists, err := gcpClient.BucketExists(ctxTimeout, obj.Spec.BucketName)
-	if err != nil {
-		conditions.MarkTrue(obj, sourcev1.FetchFailedCondition, sourcev1.BucketOperationFailedReason,
-			"Failed to verify existence of bucket '%s': %s", obj.Spec.BucketName, err.Error())
-		return sreconcile.ResultEmpty, err
-	}
-	if !exists {
-		conditions.MarkTrue(obj, sourcev1.FetchFailedCondition, sourcev1.BucketOperationFailedReason,
-			"Bucket '%s' does not exist", obj.Spec.BucketName)
-		r.Eventf(ctx, obj, events.EventSeverityError, sourcev1.BucketOperationFailedReason,
-			"Bucket '%s' does not exist", obj.Spec.BucketName)
-		return sreconcile.ResultEmpty, fmt.Errorf("bucket '%s' does not exist", obj.Spec.BucketName)
->>>>>>> 878856cb
 	}
 
 	// Look for file with ignore rules first
 	path := filepath.Join(dir, sourceignore.IgnoreFile)
-<<<<<<< HEAD
 	if err := downloadBlobToLocalFile(ctxTimeout, *blobContainer, sourceignore.IgnoreFile, path); err != nil {
 		if resp, ok := err.(azblob.StorageError); ok && resp.ServiceCode() != "BlobNotFound" {
-=======
-	if err := gcpClient.FGetObject(ctxTimeout, obj.Spec.BucketName, sourceignore.IgnoreFile, path); err != nil {
-		if err != gcpstorage.ErrObjectNotExist {
->>>>>>> 878856cb
 			conditions.MarkTrue(obj, sourcev1.FetchFailedCondition, sourcev1.BucketOperationFailedReason,
 				"Failed to get '%s' file: %s", sourceignore.IgnoreFile, err.Error())
 			r.Eventf(ctx, obj, events.EventSeverityError, sourcev1.BucketOperationFailedReason,
 				"Failed to get '%s' file: %s", sourceignore.IgnoreFile, err.Error())
-<<<<<<< HEAD
-			return ctrl.Result{}, err
-=======
 			return sreconcile.ResultEmpty, err
->>>>>>> 878856cb
 		}
 	}
 	ps, err := sourceignore.ReadIgnoreFile(path, nil)
@@ -1088,11 +566,7 @@
 			"Failed to read '%s' file: %s", sourceignore.IgnoreFile, err.Error())
 		r.Eventf(ctx, obj, events.EventSeverityError, sourcev1.BucketOperationFailedReason,
 			"Failed to read '%s' file: %s", sourceignore.IgnoreFile, err.Error())
-<<<<<<< HEAD
-		return ctrl.Result{}, err
-=======
-		return sreconcile.ResultEmpty, err
->>>>>>> 878856cb
+		return sreconcile.ResultEmpty, err
 	}
 	// In-spec patterns take precedence
 	if obj.Spec.Ignore != nil {
@@ -1104,7 +578,6 @@
 	// As the keys define the paths and the etags represent a change in file contents, this should be sufficient to
 	// detect both structural and file changes
 	var index = make(etagIndex)
-<<<<<<< HEAD
 	// download blob content
 	marker := azblob.Marker{}
 	for {
@@ -1112,21 +585,11 @@
 			Prefix: "",
 		})
 		if err != nil {
-=======
-	objects := gcpClient.ListObjects(ctxTimeout, obj.Spec.BucketName, nil)
-	for {
-		object, err := objects.Next()
-		if err != nil {
-			if err == gcp.IteratorDone {
-				break
-			}
->>>>>>> 878856cb
 			conditions.MarkTrue(obj, sourcev1.FetchFailedCondition, sourcev1.BucketOperationFailedReason,
 				"Failed to list objects from bucket '%s': %s", obj.Spec.BucketName, err.Error())
 			r.Eventf(ctx, obj, events.EventSeverityError, sourcev1.BucketOperationFailedReason,
 				"Failed to list objects from bucket '%s': %s", obj.Spec.BucketName, err.Error())
-<<<<<<< HEAD
-			return ctrl.Result{}, err
+			return sreconcile.ResultEmpty, err
 		}
 
 		if len(resp.Segment.BlobItems) == 0 {
@@ -1158,7 +621,7 @@
 	revision, err := index.Revision()
 	if err != nil {
 		ctrl.LoggerFrom(ctx).Error(err, "failed to calculate revision")
-		return ctrl.Result{}, err
+		return sreconcile.ResultEmpty, err
 	}
 
 	if !obj.GetArtifact().HasRevision(revision) {
@@ -1193,7 +656,7 @@
 				"Download from bucket '%s' failed: %s", obj.Spec.BucketName, err)
 			r.Eventf(ctx, obj, events.EventSeverityError, sourcev1.BucketOperationFailedReason,
 				"Download from bucket '%s' failed: %s", obj.Spec.BucketName, err)
-			return ctrl.Result{}, err
+			return sreconcile.ResultEmpty, err
 		}
 		r.Eventf(ctx, obj, events.EventSeverityInfo, sourcev1.BucketOperationSucceedReason,
 			"Downloaded %d files from bucket '%s' revision '%s'", len(index), obj.Spec.BucketName, revision)
@@ -1202,58 +665,88 @@
 
 	// Create potential new artifact
 	*artifact = r.Storage.NewArtifactFor(obj.Kind, obj, revision, fmt.Sprintf("%s.tar.gz", revision))
-	return ctrl.Result{RequeueAfter: obj.GetRequeueAfter()}, nil
-}
-
-// reconcileArtifact archives a new artifact to the storage, if the current observation on the object does not match the
-// given data.
+	return sreconcile.ResultSuccess, nil
+}
+
+// reconcileGCPSource ensures the upstream Google Cloud Storage bucket can be reached and downloaded from using the
+// declared configuration, and observes its state.
 //
-// The inspection of the given data to the object is differed, ensuring any stale observations as
-// v1beta1.ArtifactUnavailableCondition and v1beta1.ArtifactOutdatedCondition are always deleted.
-// If the given artifact does not differ from the object's current, it returns early.
-// On a successful archive, the artifact in the status of the given object is set, and the symlink in the storage is
-// updated to its path.
-//
-// The caller should assume a failure if an error is returned, or the Result is zero.
-func (r *BucketReconciler) reconcileArtifact(ctx context.Context, obj *sourcev1.Bucket, artifact sourcev1.Artifact, dir string) (ctrl.Result, error) {
-	// Always restore the Ready condition in case it got removed due to a transient error
-	defer func() {
-		if obj.GetArtifact() != nil {
-			conditions.Delete(obj, sourcev1.ArtifactUnavailableCondition)
-		}
-		if obj.GetArtifact().HasRevision(artifact.Revision) {
-			conditions.Delete(obj, sourcev1.ArtifactOutdatedCondition)
-			conditions.MarkTrue(obj, meta.ReadyCondition, meta.SucceededReason,
-				"Stored artifact for revision '%s'", artifact.Revision)
-		}
-	}()
-
-	// The artifact is up-to-date
-	if obj.GetArtifact().HasRevision(artifact.Revision) {
-		ctrl.LoggerFrom(ctx).Info(fmt.Sprintf("Already up to date, current revision '%s'", artifact.Revision))
-		return ctrl.Result{RequeueAfter: obj.GetRequeueAfter()}, nil
-	}
-
-	// Ensure target path exists and is a directory
-	if f, err := os.Stat(dir); err != nil {
-		ctrl.LoggerFrom(ctx).Error(err, "failed to stat source path")
-		return ctrl.Result{}, err
-	} else if !f.IsDir() {
-		err := fmt.Errorf("source path '%s' is not a directory", dir)
-		ctrl.LoggerFrom(ctx).Error(err, "invalid target path")
-		return ctrl.Result{}, err
-	}
-
-	// Ensure artifact directory exists and acquire lock
-	if err := r.Storage.MkdirAll(artifact); err != nil {
-		ctrl.LoggerFrom(ctx).Error(err, "failed to create artifact directory")
-		return ctrl.Result{}, err
-	}
-	unlock, err := r.Storage.Lock(artifact)
-	if err != nil {
-		ctrl.LoggerFrom(ctx).Error(err, "failed to acquire lock for artifact")
-		return ctrl.Result{}, err
-=======
+// The bucket contents are downloaded to the given dir using the defined configuration, while taking ignore rules into
+// account. In case of an error during the download process (including transient errors), it records
+// v1beta1.DownloadFailedCondition=True and returns early.
+// On a successful download, it removes v1beta1.DownloadFailedCondition, and compares the current revision of HEAD to
+// the artifact on the object, and records v1beta1.ArtifactOutdatedCondition if they differ.
+// If the download was successful, the given artifact pointer is set to a new artifact with the available metadata.
+func (r *BucketReconciler) reconcileGCPSource(ctx context.Context, obj *sourcev1.Bucket, artifact *sourcev1.Artifact,
+	secret *corev1.Secret, dir string) (sreconcile.Result, error) {
+	gcpClient, err := r.buildGCPClient(ctx, secret)
+	if err != nil {
+		conditions.MarkTrue(obj, sourcev1.FetchFailedCondition, sourcev1.BucketOperationFailedReason,
+			"Failed to construct GCP client: %s", err.Error())
+		r.Eventf(ctx, obj, events.EventSeverityError, sourcev1.BucketOperationFailedReason,
+			"Failed to construct GCP client: %s", err.Error())
+		// Return error as the contents of the secret may change
+		return sreconcile.ResultEmpty, err
+	}
+	defer gcpClient.Close(ctrl.LoggerFrom(ctx))
+
+	// Confirm bucket exists
+	ctxTimeout, cancel := context.WithTimeout(ctx, obj.Spec.Timeout.Duration)
+	defer cancel()
+	exists, err := gcpClient.BucketExists(ctxTimeout, obj.Spec.BucketName)
+	if err != nil {
+		conditions.MarkTrue(obj, sourcev1.FetchFailedCondition, sourcev1.BucketOperationFailedReason,
+			"Failed to verify existence of bucket '%s': %s", obj.Spec.BucketName, err.Error())
+		return sreconcile.ResultEmpty, err
+	}
+	if !exists {
+		conditions.MarkTrue(obj, sourcev1.FetchFailedCondition, sourcev1.BucketOperationFailedReason,
+			"Bucket '%s' does not exist", obj.Spec.BucketName)
+		r.Eventf(ctx, obj, events.EventSeverityError, sourcev1.BucketOperationFailedReason,
+			"Bucket '%s' does not exist", obj.Spec.BucketName)
+		return sreconcile.ResultEmpty, fmt.Errorf("bucket '%s' does not exist", obj.Spec.BucketName)
+	}
+
+	// Look for file with ignore rules first
+	path := filepath.Join(dir, sourceignore.IgnoreFile)
+	if err := gcpClient.FGetObject(ctxTimeout, obj.Spec.BucketName, sourceignore.IgnoreFile, path); err != nil {
+		if err != gcpstorage.ErrObjectNotExist {
+			conditions.MarkTrue(obj, sourcev1.FetchFailedCondition, sourcev1.BucketOperationFailedReason,
+				"Failed to get '%s' file: %s", sourceignore.IgnoreFile, err.Error())
+			r.Eventf(ctx, obj, events.EventSeverityError, sourcev1.BucketOperationFailedReason,
+				"Failed to get '%s' file: %s", sourceignore.IgnoreFile, err.Error())
+			return sreconcile.ResultEmpty, err
+		}
+	}
+	ps, err := sourceignore.ReadIgnoreFile(path, nil)
+	if err != nil {
+		conditions.MarkTrue(obj, sourcev1.FetchFailedCondition, sourcev1.BucketOperationFailedReason,
+			"Failed to read '%s' file: %s", sourceignore.IgnoreFile, err.Error())
+		r.Eventf(ctx, obj, events.EventSeverityError, sourcev1.BucketOperationFailedReason,
+			"Failed to read '%s' file: %s", sourceignore.IgnoreFile, err.Error())
+		return sreconcile.ResultEmpty, err
+	}
+	// In-spec patterns take precedence
+	if obj.Spec.Ignore != nil {
+		ps = append(ps, sourceignore.ReadPatterns(strings.NewReader(*obj.Spec.Ignore), nil)...)
+	}
+	matcher := sourceignore.NewMatcher(ps)
+
+	// Build up an index of object keys and their etags
+	// As the keys define the paths and the etags represent a change in file contents, this should be sufficient to
+	// detect both structural and file changes
+	var index = make(etagIndex)
+	objects := gcpClient.ListObjects(ctxTimeout, obj.Spec.BucketName, nil)
+	for {
+		object, err := objects.Next()
+		if err != nil {
+			if err == gcp.IteratorDone {
+				break
+			}
+			conditions.MarkTrue(obj, sourcev1.FetchFailedCondition, sourcev1.BucketOperationFailedReason,
+				"Failed to list objects from bucket '%s': %s", obj.Spec.BucketName, err.Error())
+			r.Eventf(ctx, obj, events.EventSeverityError, sourcev1.BucketOperationFailedReason,
+				"Failed to list objects from bucket '%s': %s", obj.Spec.BucketName, err.Error())
 			return sreconcile.ResultEmpty, err
 		}
 
@@ -1366,22 +859,14 @@
 	if err != nil {
 		ctrl.LoggerFrom(ctx).Error(err, "failed to acquire lock for artifact")
 		return sreconcile.ResultEmpty, err
->>>>>>> 878856cb
 	}
 	defer unlock()
 
 	// Archive directory to storage
-<<<<<<< HEAD
-	if err := r.Storage.Archive(&artifact, dir, nil); err != nil {
-		r.Eventf(ctx, obj, events.EventSeverityError, sourcev1.StorageOperationFailedReason,
-			"Unable to archive artifact to storage: %s", err)
-		return ctrl.Result{}, err
-=======
 	if err := r.Storage.Archive(artifact, dir, nil); err != nil {
 		r.Eventf(ctx, obj, events.EventSeverityError, sourcev1.StorageOperationFailedReason,
 			"Unable to archive artifact to storage: %s", err)
 		return sreconcile.ResultEmpty, err
->>>>>>> 878856cb
 	}
 	r.Events.EventWithMetaf(ctx, obj, map[string]string{
 		"revision": artifact.Revision,
@@ -1392,8 +877,7 @@
 	obj.Status.Artifact = artifact.DeepCopy()
 
 	// Update symlink on a "best effort" basis
-<<<<<<< HEAD
-	url, err := r.Storage.Symlink(artifact, "latest.tar.gz")
+	url, err := r.Storage.Symlink(*artifact, "latest.tar.gz")
 	if err != nil {
 		r.Events.Eventf(ctx, obj, events.EventSeverityError, sourcev1.StorageOperationFailedReason,
 			"Failed to update status URL symlink: %s", err)
@@ -1401,47 +885,24 @@
 	if url != "" {
 		obj.Status.URL = url
 	}
-	return ctrl.Result{RequeueAfter: obj.GetRequeueAfter()}, nil
-=======
-	url, err := r.Storage.Symlink(*artifact, "latest.tar.gz")
-	if err != nil {
-		r.Events.Eventf(ctx, obj, events.EventSeverityError, sourcev1.StorageOperationFailedReason,
-			"Failed to update status URL symlink: %s", err)
-	}
-	if url != "" {
-		obj.Status.URL = url
-	}
 	return sreconcile.ResultSuccess, nil
->>>>>>> 878856cb
 }
 
 // reconcileDelete handles the deletion of an object. It first garbage collects all artifacts for the object from the
 // artifact storage, if successful, the finalizer is removed from the object.
-<<<<<<< HEAD
-func (r *BucketReconciler) reconcileDelete(ctx context.Context, obj *sourcev1.Bucket) (ctrl.Result, error) {
-	// Garbage collect the resource's artifacts
-	if err := r.garbageCollect(ctx, obj); err != nil {
-		// Return the error so we retry the failed garbage collection
-		return ctrl.Result{}, err
-=======
 // func (r *BucketReconciler) reconcileDelete(ctx context.Context, obj *sourcev1.Bucket) (ctrl.Result, error) {
 func (r *BucketReconciler) reconcileDelete(ctx context.Context, obj *sourcev1.Bucket) (sreconcile.Result, error) {
 	// Garbage collect the resource's artifacts
 	if err := r.garbageCollect(ctx, obj); err != nil {
 		// Return the error so we retry the failed garbage collection
 		return sreconcile.ResultEmpty, err
->>>>>>> 878856cb
 	}
 
 	// Remove our finalizer from the list
 	controllerutil.RemoveFinalizer(obj, sourcev1.SourceFinalizer)
 
 	// Stop reconciliation as the object is being deleted
-<<<<<<< HEAD
-	return ctrl.Result{}, nil
-=======
 	return sreconcile.ResultEmpty, nil
->>>>>>> 878856cb
 }
 
 // garbageCollect performs a garbage collection for the given v1beta1.Bucket. It removes all but the current
@@ -1459,7 +920,6 @@
 		r.Eventf(ctx, obj, events.EventSeverityInfo, "GarbageCollectionSucceeded",
 			"Garbage collected artifacts for deleted resource")
 		return nil
-<<<<<<< HEAD
 	}
 	if obj.GetArtifact() != nil {
 		if err := r.Storage.RemoveAllButCurrent(*obj.GetArtifact()); err != nil {
@@ -1494,21 +954,67 @@
 		opts.Creds = credentials.NewStaticV4(accessKey, secretKey, "")
 	} else if obj.Spec.Provider == sourcev1.AmazonBucketProvider {
 		opts.Creds = credentials.NewIAM("")
-=======
-	}
-	if obj.GetArtifact() != nil {
-		if err := r.Storage.RemoveAllButCurrent(*obj.GetArtifact()); err != nil {
-			r.Eventf(ctx, obj, events.EventSeverityError, "GarbageCollectionFailed", "Garbage collection of old artifacts failed: %s", err)
-			return err
-		}
-		// TODO(hidde): we should only push this event if we actually garbage collected something
-		r.Eventf(ctx, obj, events.EventSeverityInfo, "GarbageCollectionSucceeded", "Garbage collected old artifacts")
->>>>>>> 878856cb
 	}
 	return minio.New(obj.Spec.Endpoint, &opts)
 }
 
-<<<<<<< HEAD
+// buildAzureClient constructs an azblob.ContainerURL object with the data from the given Secret.
+// It returns an error if the Secret does not have the required field, or if the client construction fails.
+func (r *BucketReconciler) buildAzureClient(ctx context.Context, obj *sourcev1.Bucket, secret *corev1.Secret) (*azblob.ContainerURL, error) {
+	ep := strings.TrimRight(obj.Spec.Endpoint, "/")
+	blobContainerURLString := strings.Join([]string{ep, obj.Spec.BucketName}, "/")
+	endpointURL, err := url.Parse(blobContainerURLString)
+	if err != nil {
+		return nil, fmt.Errorf("invalid endpoint: '%s': %w", obj.Spec.Endpoint, err)
+	}
+	accountName := strings.Split(endpointURL.Hostname(), ".")[0]
+
+	var key string
+	var resourceId string
+	if secret != nil {
+		if k, ok := secret.Data["accesskey"]; ok {
+			resourceId = string(k)
+		}
+		if k, ok := secret.Data["secretkey"]; ok {
+			key = string(k)
+		}
+	}
+
+	if key == "" && resourceId != "" {
+		cloudProvider, err := cloudprovider.NewCloudProvider(r.AzureCloudConfig)
+		if err != nil {
+			return nil, fmt.Errorf("unable to load azure cloud config '%s': %w", r.AzureCloudConfig, err)
+		}
+
+		tokens := strings.Split(resourceId, "/")
+		subscriptionId := tokens[2]
+		rg := tokens[4]
+		client := storagemgmt.NewAccountsClient(subscriptionId)
+		client.Authorizer = cloudProvider.Authorizer
+
+		keys, err := client.ListKeys(ctx, rg, accountName, "")
+		if err != nil {
+			return nil, fmt.Errorf("unable to list keys for storage account '%s': %w", resourceId, err)
+		}
+
+		key = to.String((*keys.Keys)[0].Value)
+	}
+
+	var credential azblob.Credential
+	if key == "" {
+		credential = azblob.NewAnonymousCredential()
+	} else {
+		credential, err = azblob.NewSharedKeyCredential(accountName, key)
+		if err != nil {
+			return nil, fmt.Errorf("invalid credentials: %w", err)
+		}
+	}
+
+	blobPipeline := azblob.NewPipeline(credential, azblob.PipelineOptions{})
+	blobContainer := azblob.NewContainerURL(*endpointURL, blobPipeline)
+	return &blobContainer, nil
+}
+
 // buildGCPClient constructs a gcp.GCPClient with the data from the given Secret.
 // It returns an error if the Secret does not have the required field, or if the client construction fails.
 func (r *BucketReconciler) buildGCPClient(ctx context.Context, secret *corev1.Secret) (*gcp.GCPClient, error) {
@@ -1526,90 +1032,9 @@
 		client, err = gcp.NewClient(ctx)
 		if err != nil {
 			return nil, err
-=======
-// buildMinioClient constructs a minio.Client with the data from the given object and Secret.
-// It returns an error if the Secret does not have the required fields, or if there is no credential handler
-// configured.
-func (r *BucketReconciler) buildMinioClient(obj *sourcev1.Bucket, secret *corev1.Secret) (*minio.Client, error) {
-	opts := minio.Options{
-		Region: obj.Spec.Region,
-		Secure: !obj.Spec.Insecure,
-	}
-	if secret != nil {
-		var accessKey, secretKey string
-		if k, ok := secret.Data["accesskey"]; ok {
-			accessKey = string(k)
-		}
-		if k, ok := secret.Data["secretkey"]; ok {
-			secretKey = string(k)
->>>>>>> 878856cb
-		}
-		if accessKey == "" || secretKey == "" {
-			return nil, fmt.Errorf("invalid '%s' secret data: required fields 'accesskey' and 'secretkey'", secret.Name)
-		}
-		opts.Creds = credentials.NewStaticV4(accessKey, secretKey, "")
-	} else if obj.Spec.Provider == sourcev1.AmazonBucketProvider {
-		opts.Creds = credentials.NewIAM("")
-	}
-<<<<<<< HEAD
+		}
+	}
 	return client, nil
-}
-
-// buildAzureClient constructs an azblob.ContainerURL object with the data from the given Secret.
-// It returns an error if the Secret does not have the required field, or if the client construction fails.
-func (r *BucketReconciler) buildAzureClient(ctx context.Context, obj *sourcev1.Bucket, secret *corev1.Secret) (*azblob.ContainerURL, error) {
-	ep := strings.TrimRight(obj.Spec.Endpoint, "/")
-	blobContainerURLString := strings.Join([]string{ep, obj.Spec.BucketName}, "/")
-	endpointURL, err := url.Parse(blobContainerURLString)
-	if err != nil {
-		return nil, fmt.Errorf("invalid endpoint: '%s': %w", obj.Spec.Endpoint, err)
-	}
-	accountName := strings.Split(endpointURL.Hostname(), ".")[0]
-
-	var key string
-	var resourceId string
-	if secret != nil {
-		if k, ok := secret.Data["accesskey"]; ok {
-			resourceId = string(k)
-		}
-		if k, ok := secret.Data["secretkey"]; ok {
-			key = string(k)
-		}
-	}
-
-	if key == "" && resourceId != "" {
-		cloudProvider, err := cloudprovider.NewCloudProvider(r.AzureCloudConfig)
-		if err != nil {
-			return nil, fmt.Errorf("unable to load azure cloud config '%s': %w", r.AzureCloudConfig, err)
-		}
-
-		tokens := strings.Split(resourceId, "/")
-		subscriptionId := tokens[2]
-		rg := tokens[4]
-		client := storagemgmt.NewAccountsClient(subscriptionId)
-		client.Authorizer = cloudProvider.Authorizer
-
-		keys, err := client.ListKeys(ctx, rg, accountName, "")
-		if err != nil {
-			return nil, fmt.Errorf("unable to list keys for storage account '%s': %w", resourceId, err)
-		}
-
-		key = to.String((*keys.Keys)[0].Value)
-	}
-
-	var credential azblob.Credential
-	if key == "" {
-		credential = azblob.NewAnonymousCredential()
-	} else {
-		credential, err = azblob.NewSharedKeyCredential(accountName, key)
-		if err != nil {
-			return nil, fmt.Errorf("invalid credentials: %w", err)
-		}
-	}
-
-	blobPipeline := azblob.NewPipeline(credential, azblob.PipelineOptions{})
-	blobContainer := azblob.NewContainerURL(*endpointURL, blobPipeline)
-	return &blobContainer, nil
 }
 
 // etagIndex is an index of bucket keys and their Etag values.
@@ -1631,51 +1056,5 @@
 			return "", err
 		}
 	}
-=======
-	return minio.New(obj.Spec.Endpoint, &opts)
-}
-
-// buildGCPClient constructs a gcp.GCPClient with the data from the given Secret.
-// It returns an error if the Secret does not have the required field, or if the client construction fails.
-func (r *BucketReconciler) buildGCPClient(ctx context.Context, secret *corev1.Secret) (*gcp.GCPClient, error) {
-	var client *gcp.GCPClient
-	var err error
-	if secret != nil {
-		if err := gcp.ValidateSecret(secret.Data, secret.Name); err != nil {
-			return nil, err
-		}
-		client, err = gcp.NewClient(ctx, option.WithCredentialsJSON(secret.Data["serviceaccount"]))
-		if err != nil {
-			return nil, err
-		}
-	} else {
-		client, err = gcp.NewClient(ctx)
-		if err != nil {
-			return nil, err
-		}
-	}
-	return client, nil
-}
-
-// etagIndex is an index of bucket keys and their Etag values.
-type etagIndex map[string]string
-
-// Revision calculates the SHA256 checksum of the index.
-// The keys are sorted to ensure a stable order, and the SHA256 sum is then calculated for the string representations of
-// the key/value pairs, each pair written on a newline
-// The sum result is returned as a string.
-func (i etagIndex) Revision() (string, error) {
-	keyIndex := make([]string, 0, len(i))
-	for k := range i {
-		keyIndex = append(keyIndex, k)
-	}
-	sort.Strings(keyIndex)
-	sum := sha256.New()
-	for _, k := range keyIndex {
-		if _, err := sum.Write([]byte(fmt.Sprintf("%s  %s\n", k, i[k]))); err != nil {
-			return "", err
-		}
-	}
->>>>>>> 878856cb
 	return fmt.Sprintf("%x", sum.Sum(nil)), nil
 }