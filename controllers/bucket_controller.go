/*
Copyright 2020 The Flux authors

Licensed under the Apache License, Version 2.0 (the "License");
you may not use this file except in compliance with the License.
You may obtain a copy of the License at

    http://www.apache.org/licenses/LICENSE-2.0

Unless required by applicable law or agreed to in writing, software
distributed under the License is distributed on an "AS IS" BASIS,
WITHOUT WARRANTIES OR CONDITIONS OF ANY KIND, either express or implied.
See the License for the specific language governing permissions and
limitations under the License.
*/

package controllers

import (
	"context"
	"crypto/sha256"
	"fmt"
	"net/url"
	"os"
	"path/filepath"
	"sort"
	"strings"
	"time"

<<<<<<< HEAD
	"github.com/Azure/azure-pipeline-go/pipeline"
	storagemgmt "github.com/Azure/azure-sdk-for-go/services/storage/mgmt/2021-04-01/storage"
	"github.com/Azure/azure-storage-blob-go/azblob"
	"github.com/Azure/go-autorest/autorest/to"
	"github.com/go-logr/logr"
=======
	gcpstorage "cloud.google.com/go/storage"
	"github.com/fluxcd/source-controller/pkg/gcp"
>>>>>>> 625f850d
	"github.com/minio/minio-go/v7"
	"github.com/minio/minio-go/v7/pkg/credentials"
	"github.com/minio/minio-go/v7/pkg/s3utils"
	"golang.org/x/sync/errgroup"
<<<<<<< HEAD
=======
	"golang.org/x/sync/semaphore"
>>>>>>> 625f850d
	"google.golang.org/api/option"
	corev1 "k8s.io/api/core/v1"
	apierrors "k8s.io/apimachinery/pkg/api/errors"
	metav1 "k8s.io/apimachinery/pkg/apis/meta/v1"
	"k8s.io/apimachinery/pkg/types"
	kerrors "k8s.io/apimachinery/pkg/util/errors"
	ctrl "sigs.k8s.io/controller-runtime"
	"sigs.k8s.io/controller-runtime/pkg/client"
	"sigs.k8s.io/controller-runtime/pkg/controller"
	"sigs.k8s.io/controller-runtime/pkg/controller/controllerutil"
	"sigs.k8s.io/controller-runtime/pkg/predicate"

	"github.com/fluxcd/pkg/apis/meta"
	"github.com/fluxcd/pkg/runtime/conditions"
	helper "github.com/fluxcd/pkg/runtime/controller"
	"github.com/fluxcd/pkg/runtime/events"
	"github.com/fluxcd/pkg/runtime/patch"
	"github.com/fluxcd/pkg/runtime/predicates"

	sourcev1 "github.com/fluxcd/source-controller/api/v1beta1"
	"github.com/fluxcd/source-controller/pkg/azure/cloudprovider"
	"github.com/fluxcd/source-controller/pkg/gcp"
	"github.com/fluxcd/source-controller/pkg/sourceignore"
)

// +kubebuilder:rbac:groups=source.toolkit.fluxcd.io,resources=buckets,verbs=get;list;watch;create;update;patch;delete
// +kubebuilder:rbac:groups=source.toolkit.fluxcd.io,resources=buckets/status,verbs=get;update;patch
// +kubebuilder:rbac:groups=source.toolkit.fluxcd.io,resources=buckets/finalizers,verbs=get;create;update;patch;delete
// +kubebuilder:rbac:groups="",resources=secrets,verbs=get;list;watch

// BucketReconciler reconciles a Bucket object
type BucketReconciler struct {
	client.Client
<<<<<<< HEAD
	Scheme                *runtime.Scheme
	Storage               *Storage
	EventRecorder         kuberecorder.EventRecorder
	ExternalEventRecorder *events.Recorder
	MetricsRecorder       *metrics.Recorder
	AzureCloudConfig      string
=======
	helper.Events
	helper.Metrics

	Storage *Storage
>>>>>>> 625f850d
}

type BucketReconcilerOptions struct {
	MaxConcurrentReconciles int
}

func (r *BucketReconciler) SetupWithManager(mgr ctrl.Manager) error {
	return r.SetupWithManagerAndOptions(mgr, BucketReconcilerOptions{})
}

func (r *BucketReconciler) SetupWithManagerAndOptions(mgr ctrl.Manager, opts BucketReconcilerOptions) error {
	return ctrl.NewControllerManagedBy(mgr).
		For(&sourcev1.Bucket{}).
		WithEventFilter(predicate.Or(predicate.GenerationChangedPredicate{}, predicates.ReconcileRequestedPredicate{})).
		WithOptions(controller.Options{MaxConcurrentReconciles: opts.MaxConcurrentReconciles}).
		Complete(r)
}

func (r *BucketReconciler) Reconcile(ctx context.Context, req ctrl.Request) (result ctrl.Result, retErr error) {
	start := time.Now()
	log := ctrl.LoggerFrom(ctx)

	// Fetch the Bucket
	obj := &sourcev1.Bucket{}
	if err := r.Get(ctx, req.NamespacedName, obj); err != nil {
		return ctrl.Result{}, client.IgnoreNotFound(err)
	}

	// Record suspended status metric
	r.RecordSuspend(ctx, obj, obj.Spec.Suspend)

	// Return early if the object is suspended
	if obj.Spec.Suspend {
		log.Info("Reconciliation is suspended for this object")
		return ctrl.Result{}, nil
	}

	// Initialize the patch helper
	patchHelper, err := patch.NewHelper(obj, r.Client)
	if err != nil {
		return ctrl.Result{}, err
	}

	// Always attempt to patch the object and status after each reconciliation
	defer func() {
		// Record the value of the reconciliation request, if any
		if v, ok := meta.ReconcileAnnotationValue(obj.GetAnnotations()); ok {
			obj.Status.SetLastHandledReconcileRequest(v)
		}

		// Summarize the Ready condition based on abnormalities that may have been observed
		conditions.SetSummary(obj,
			meta.ReadyCondition,
			conditions.WithConditions(
				sourcev1.ArtifactOutdatedCondition,
				sourcev1.FetchFailedCondition,
				sourcev1.ArtifactUnavailableCondition,
			),
			conditions.WithNegativePolarityConditions(
				sourcev1.ArtifactOutdatedCondition,
				sourcev1.FetchFailedCondition,
				sourcev1.ArtifactUnavailableCondition,
			),
		)

		// Patch the object, ignoring conflicts on the conditions owned by this controller
		patchOpts := []patch.Option{
			patch.WithOwnedConditions{
				Conditions: []string{
					sourcev1.ArtifactOutdatedCondition,
					sourcev1.FetchFailedCondition,
					sourcev1.ArtifactUnavailableCondition,
					meta.ReadyCondition,
					meta.ReconcilingCondition,
					meta.StalledCondition,
				},
			},
		}

		// Determine if the resource is still being reconciled, or if it has stalled, and record this observation
		if retErr == nil && (result.IsZero() || !result.Requeue) {
			// We are no longer reconciling
			conditions.Delete(obj, meta.ReconcilingCondition)

			// We have now observed this generation
			patchOpts = append(patchOpts, patch.WithStatusObservedGeneration{})

			readyCondition := conditions.Get(obj, meta.ReadyCondition)
			switch readyCondition.Status {
			case metav1.ConditionFalse:
				// As we are no longer reconciling and the end-state is not ready, the reconciliation has stalled
				conditions.MarkStalled(obj, readyCondition.Reason, readyCondition.Message)
			case metav1.ConditionTrue:
				// As we are no longer reconciling and the end-state is ready, the reconciliation is no longer stalled
				conditions.Delete(obj, meta.StalledCondition)
			}
		}

		// Finally, patch the resource
		if err := patchHelper.Patch(ctx, obj, patchOpts...); err != nil {
			// Ignore patch error "not found" when the object is being deleted.
			if !obj.ObjectMeta.DeletionTimestamp.IsZero() {
				err = kerrors.FilterOut(err, func(e error) bool { return apierrors.IsNotFound(e) })
			}
			retErr = kerrors.NewAggregate([]error{retErr, err})
		}

		// Always record readiness and duration metrics
		r.Metrics.RecordReadiness(ctx, obj)
		r.Metrics.RecordDuration(ctx, obj, start)
	}()

	// Add finalizer first if not exist to avoid the race condition between init and delete
	if !controllerutil.ContainsFinalizer(obj, sourcev1.SourceFinalizer) {
		controllerutil.AddFinalizer(obj, sourcev1.SourceFinalizer)
		return ctrl.Result{Requeue: true}, nil
	}

	// Examine if the object is under deletion
	if !obj.ObjectMeta.DeletionTimestamp.IsZero() {
		return r.reconcileDelete(ctx, obj)
	}

	// Reconcile actual object
	return r.reconcile(ctx, obj)
}

<<<<<<< HEAD
func (r *BucketReconciler) reconcile(ctx context.Context, bucket sourcev1.Bucket) (sourcev1.Bucket, error) {
	var err error
	var sourceBucket sourcev1.Bucket
	tempDir, err := os.MkdirTemp("", bucket.Name)
	if err != nil {
		err = fmt.Errorf("tmp dir error: %w", err)
		return sourcev1.BucketNotReady(bucket, sourcev1.StorageOperationFailedReason, err.Error()), err
	}
	defer os.RemoveAll(tempDir)
	if bucket.Spec.Provider == sourcev1.GoogleBucketProvider {
		sourceBucket, err = r.reconcileWithGCP(ctx, bucket, tempDir)
		if err != nil {
			return sourceBucket, err
		}
	} else if bucket.Spec.Provider == sourcev1.AzureBlobProvider {
		sourceBucket, err = r.reconcileWithAzureBlob(ctx, bucket, tempDir)
		if err != nil {
			return sourceBucket, err
		}
	} else {
		sourceBucket, err = r.reconcileWithMinio(ctx, bucket, tempDir)
		if err != nil {
			return sourceBucket, err
		}
	}
	revision, err := r.checksum(tempDir)
	if err != nil {
		return sourcev1.BucketNotReady(bucket, sourcev1.StorageOperationFailedReason, err.Error()), err
	}
=======
// reconcile steps through the actual reconciliation tasks for the object, it returns early on the first step that
// produces an error.
func (r *BucketReconciler) reconcile(ctx context.Context, obj *sourcev1.Bucket) (ctrl.Result, error) {
	// Mark the resource as under reconciliation
	conditions.MarkReconciling(obj, meta.ProgressingReason, "")
>>>>>>> 625f850d

	// Reconcile the storage data
	if result, err := r.reconcileStorage(ctx, obj); err != nil || result.IsZero() {
		return result, err
	}

	// Create temp working dir
	tmpDir, err := os.MkdirTemp("", fmt.Sprintf("%s-%s-%s-", obj.Kind, obj.Namespace, obj.Name))
	if err != nil {
		r.Eventf(ctx, obj, events.EventSeverityError, sourcev1.StorageOperationFailedReason, "Failed to create temporary directory: %s", err)
		return ctrl.Result{}, err
	}
	defer os.RemoveAll(tmpDir)

	// Reconcile the source from upstream
	var artifact sourcev1.Artifact
	if result, err := r.reconcileSource(ctx, obj, &artifact, tmpDir); err != nil || result.IsZero() {
		return ctrl.Result{RequeueAfter: obj.GetRequeueAfter()}, err
	}

	// Reconcile the artifact to storage
	if result, err := r.reconcileArtifact(ctx, obj, artifact, tmpDir); err != nil || result.IsZero() {
		return result, err
	}

	return ctrl.Result{RequeueAfter: obj.GetRequeueAfter()}, nil
}

// reconcileStorage ensures the current state of the storage matches the desired and previously observed state.
//
// All artifacts for the resource except for the current one are garbage collected from the storage.
// If the artifact in the Status object of the resource disappeared from storage, it is removed from the object.
// If the object does not have an artifact in its Status object, a v1beta1.ArtifactUnavailableCondition is set.
// If the hostname of the URLs on the object do not match the current storage server hostname, they are updated.
//
// The caller should assume a failure if an error is returned, or the Result is zero.
func (r *BucketReconciler) reconcileStorage(ctx context.Context, obj *sourcev1.Bucket) (ctrl.Result, error) {
	// Garbage collect previous advertised artifact(s) from storage
	_ = r.garbageCollect(ctx, obj)

	// Determine if the advertised artifact is still in storage
	if artifact := obj.GetArtifact(); artifact != nil && !r.Storage.ArtifactExist(*artifact) {
		obj.Status.Artifact = nil
		obj.Status.URL = ""
	}

	// Record that we do not have an artifact
	if obj.GetArtifact() == nil {
		conditions.MarkTrue(obj, sourcev1.ArtifactUnavailableCondition, "NoArtifact", "No artifact for resource in storage")
		return ctrl.Result{Requeue: true}, nil
	}
	conditions.Delete(obj, sourcev1.ArtifactUnavailableCondition)

	// Always update URLs to ensure hostname is up-to-date
	// TODO(hidde): we may want to send out an event only if we notice the URL has changed
	r.Storage.SetArtifactURL(obj.GetArtifact())
	obj.Status.URL = r.Storage.SetHostname(obj.Status.URL)

	return ctrl.Result{RequeueAfter: obj.GetRequeueAfter()}, nil
}

// reconcileSource reconciles the upstream bucket with the client for the given object's Provider, and returns the
// result.
// If a SecretRef is defined, it attempts to fetch the Secret before calling the provider. If the fetch of the Secret
// fails, it records v1beta1.FetchFailedCondition=True and returns early.
//
// The caller should assume a failure if an error is returned, or the Result is zero.
func (r *BucketReconciler) reconcileSource(ctx context.Context, obj *sourcev1.Bucket, artifact *sourcev1.Artifact, dir string) (ctrl.Result, error) {
	var secret *corev1.Secret
	if obj.Spec.SecretRef != nil {
		secretName := types.NamespacedName{
			Namespace: obj.GetNamespace(),
			Name:      obj.Spec.SecretRef.Name,
		}
		secret = &corev1.Secret{}
		if err := r.Get(ctx, secretName, secret); err != nil {
			conditions.MarkTrue(obj, sourcev1.FetchFailedCondition, sourcev1.AuthenticationFailedReason,
				"Failed to get secret '%s': %s", secretName.String(), err.Error())
			r.Eventf(ctx, obj, events.EventSeverityError, sourcev1.AuthenticationFailedReason,
				"Failed to get secret '%s': %s", secretName.String(), err.Error())
			// Return error as the world as observed may change
			return ctrl.Result{}, err
		}
	}

	switch obj.Spec.Provider {
	case sourcev1.GoogleBucketProvider:
		return r.reconcileGCPSource(ctx, obj, artifact, secret, dir)
	default:
		return r.reconcileMinioSource(ctx, obj, artifact, secret, dir)
	}
}

// reconcileMinioSource ensures the upstream Minio client compatible bucket can be reached and downloaded from using the
// declared configuration, and observes its state.
//
// The bucket contents are downloaded to the given dir using the defined configuration, while taking ignore rules into
// account. In case of an error during the download process (including transient errors), it records
// v1beta1.FetchFailedCondition=True and returns early.
// On a successful download, it removes v1beta1.FetchFailedCondition, and compares the current revision of HEAD to
// the artifact on the object, and records v1beta1.ArtifactOutdatedCondition if they differ.
// If the download was successful, the given artifact pointer is set to a new artifact with the available metadata.
//
// The caller should assume a failure if an error is returned, or the Result is zero.
func (r *BucketReconciler) reconcileMinioSource(ctx context.Context, obj *sourcev1.Bucket, artifact *sourcev1.Artifact,
	secret *corev1.Secret, dir string) (ctrl.Result, error) {
	// Build the client with the configuration from the object and secret
	s3Client, err := r.buildMinioClient(obj, secret)
	if err != nil {
		conditions.MarkTrue(obj, sourcev1.FetchFailedCondition, sourcev1.BucketOperationFailedReason,
			"Failed to construct S3 client: %s", err.Error())
		r.Eventf(ctx, obj, events.EventSeverityError, sourcev1.BucketOperationFailedReason,
			"Failed to construct S3 client: %s", err.Error())
		// Return error as the contents of the secret may change
		return ctrl.Result{}, err
	}

	// Confirm bucket exists
	ctxTimeout, cancel := context.WithTimeout(ctx, obj.Spec.Timeout.Duration)
	defer cancel()
	exists, err := s3Client.BucketExists(ctxTimeout, obj.Spec.BucketName)
	if err != nil {
		conditions.MarkTrue(obj, sourcev1.FetchFailedCondition, sourcev1.BucketOperationFailedReason,
			"Failed to verify existence of bucket '%s': %s", obj.Spec.BucketName, err.Error())
		return ctrl.Result{}, err
	}
	if !exists {
		conditions.MarkTrue(obj, sourcev1.FetchFailedCondition, sourcev1.BucketOperationFailedReason,
			"Bucket '%s' does not exist", obj.Spec.BucketName)
		r.Eventf(ctx, obj, events.EventSeverityError, sourcev1.BucketOperationFailedReason,
			"Bucket '%s' does not exist", obj.Spec.BucketName)
		return ctrl.Result{}, fmt.Errorf("bucket '%s' does not exist", obj.Spec.BucketName)
	}

	// Look for file with ignore rules first
	path := filepath.Join(dir, sourceignore.IgnoreFile)
	if err := s3Client.FGetObject(ctxTimeout, obj.Spec.BucketName, sourceignore.IgnoreFile, path, minio.GetObjectOptions{}); err != nil {
		if resp, ok := err.(minio.ErrorResponse); ok && resp.Code != "NoSuchKey" {
			conditions.MarkTrue(obj, sourcev1.FetchFailedCondition, sourcev1.BucketOperationFailedReason,
				"Failed to get '%s' file: %s", sourceignore.IgnoreFile, err.Error())
			r.Eventf(ctx, obj, events.EventSeverityError, sourcev1.BucketOperationFailedReason,
				"Failed to get '%s' file: %s", sourceignore.IgnoreFile, err.Error())
			return ctrl.Result{}, err
		}
	}
	ps, err := sourceignore.ReadIgnoreFile(path, nil)
	if err != nil {
		conditions.MarkTrue(obj, sourcev1.FetchFailedCondition, sourcev1.BucketOperationFailedReason,
			"Failed to read '%s' file: %s", sourceignore.IgnoreFile, err.Error())
		r.Eventf(ctx, obj, events.EventSeverityError, sourcev1.BucketOperationFailedReason,
			"Failed to read '%s' file: %s", sourceignore.IgnoreFile, err.Error())
		return ctrl.Result{}, err
	}
	// In-spec patterns take precedence
	if obj.Spec.Ignore != nil {
		ps = append(ps, sourceignore.ReadPatterns(strings.NewReader(*obj.Spec.Ignore), nil)...)
	}
	matcher := sourceignore.NewMatcher(ps)

	// Build up an index of object keys and their etags
	// As the keys define the paths and the etags represent a change in file contents, this should be sufficient to
	// detect both structural and file changes
	var index = make(etagIndex)
	for object := range s3Client.ListObjects(ctxTimeout, obj.Spec.BucketName, minio.ListObjectsOptions{
		Recursive: true,
		UseV1:     s3utils.IsGoogleEndpoint(*s3Client.EndpointURL()),
	}) {
		if err = object.Err; err != nil {
			conditions.MarkTrue(obj, sourcev1.FetchFailedCondition, sourcev1.BucketOperationFailedReason,
				"Failed to list objects from bucket '%s': %s", obj.Spec.BucketName, err.Error())
			r.Eventf(ctx, obj, events.EventSeverityError, sourcev1.BucketOperationFailedReason,
				"Failed to list objects from bucket '%s': %s", obj.Spec.BucketName, err.Error())
			return ctrl.Result{}, err
		}

		// Ignore directories and the .sourceignore file
		if strings.HasSuffix(object.Key, "/") || object.Key == sourceignore.IgnoreFile {
			continue
		}
		// Ignore matches
		if matcher.Match(strings.Split(object.Key, "/"), false) {
			continue
		}

		index[object.Key] = object.ETag
	}

	// Calculate revision checksum from the collected index values
	revision, err := index.Revision()
	if err != nil {
		ctrl.LoggerFrom(ctx).Error(err, "failed to calculate revision")
		return ctrl.Result{}, err
	}

	if !obj.GetArtifact().HasRevision(revision) {
		// Mark observations about the revision on the object
		conditions.MarkTrue(obj, sourcev1.ArtifactOutdatedCondition, "NewRevision",
			"New upstream revision '%s'", revision)

		// Download the files in parallel, but with a limited number of workers
		group, groupCtx := errgroup.WithContext(ctx)
		group.Go(func() error {
			const workers = 4
			sem := semaphore.NewWeighted(workers)
			for key := range index {
				k := key
				if err := sem.Acquire(groupCtx, 1); err != nil {
					return err
				}
				group.Go(func() error {
					defer sem.Release(1)
					localPath := filepath.Join(dir, k)
					if err := s3Client.FGetObject(ctxTimeout, obj.Spec.BucketName, k, localPath, minio.GetObjectOptions{}); err != nil {
						return fmt.Errorf("failed to get '%s' file: %w", k, err)
					}
					return nil
				})
			}
			return nil
		})
		if err = group.Wait(); err != nil {
			conditions.MarkTrue(obj, sourcev1.FetchFailedCondition, sourcev1.BucketOperationFailedReason,
				"Download from bucket '%s' failed: %s", obj.Spec.BucketName, err)
			r.Eventf(ctx, obj, events.EventSeverityError, sourcev1.BucketOperationFailedReason,
				"Download from bucket '%s' failed: %s", obj.Spec.BucketName, err)
			return ctrl.Result{}, err
		}
		r.Eventf(ctx, obj, events.EventSeverityInfo, sourcev1.BucketOperationSucceedReason,
			"Downloaded %d files from bucket '%s' revision '%s'", len(index), obj.Spec.BucketName, revision)
	}
	conditions.Delete(obj, sourcev1.FetchFailedCondition)

	// Create potential new artifact
	*artifact = r.Storage.NewArtifactFor(obj.Kind, obj, revision, fmt.Sprintf("%s.tar.gz", revision))
	return ctrl.Result{RequeueAfter: obj.GetRequeueAfter()}, nil
}

// reconcileGCPSource ensures the upstream Google Cloud Storage bucket can be reached and downloaded from using the
// declared configuration, and observes its state.
//
// The bucket contents are downloaded to the given dir using the defined configuration, while taking ignore rules into
// account. In case of an error during the download process (including transient errors), it records
// v1beta1.DownloadFailedCondition=True and returns early.
// On a successful download, it removes v1beta1.DownloadFailedCondition, and compares the current revision of HEAD to
// the artifact on the object, and records v1beta1.ArtifactOutdatedCondition if they differ.
// If the download was successful, the given artifact pointer is set to a new artifact with the available metadata.
//
// The caller should assume a failure if an error is returned, or the Result is zero.
func (r *BucketReconciler) reconcileGCPSource(ctx context.Context, obj *sourcev1.Bucket, artifact *sourcev1.Artifact,
	secret *corev1.Secret, dir string) (ctrl.Result, error) {
	gcpClient, err := r.buildGCPClient(ctx, secret)
	if err != nil {
		conditions.MarkTrue(obj, sourcev1.FetchFailedCondition, sourcev1.BucketOperationFailedReason,
			"Failed to construct GCP client: %s", err.Error())
		r.Eventf(ctx, obj, events.EventSeverityError, sourcev1.BucketOperationFailedReason,
			"Failed to construct GCP client: %s", err.Error())
		// Return error as the contents of the secret may change
		return ctrl.Result{}, err
	}
	defer gcpClient.Close(ctrl.LoggerFrom(ctx))

	// Confirm bucket exists
	ctxTimeout, cancel := context.WithTimeout(ctx, obj.Spec.Timeout.Duration)
	defer cancel()
	exists, err := gcpClient.BucketExists(ctxTimeout, obj.Spec.BucketName)
	if err != nil {
		conditions.MarkTrue(obj, sourcev1.FetchFailedCondition, sourcev1.BucketOperationFailedReason,
			"Failed to verify existence of bucket '%s': %s", obj.Spec.BucketName, err.Error())
		return ctrl.Result{}, err
	}
	if !exists {
		conditions.MarkTrue(obj, sourcev1.FetchFailedCondition, sourcev1.BucketOperationFailedReason,
			"Bucket '%s' does not exist", obj.Spec.BucketName)
		r.Eventf(ctx, obj, events.EventSeverityError, sourcev1.BucketOperationFailedReason,
			"Bucket '%s' does not exist", obj.Spec.BucketName)
		return ctrl.Result{}, fmt.Errorf("bucket '%s' does not exist", obj.Spec.BucketName)
	}

	// Look for file with ignore rules first
	path := filepath.Join(dir, sourceignore.IgnoreFile)
	if err := gcpClient.FGetObject(ctxTimeout, obj.Spec.BucketName, sourceignore.IgnoreFile, path); err != nil {
		if err != gcpstorage.ErrObjectNotExist {
			conditions.MarkTrue(obj, sourcev1.FetchFailedCondition, sourcev1.BucketOperationFailedReason,
				"Failed to get '%s' file: %s", sourceignore.IgnoreFile, err.Error())
			r.Eventf(ctx, obj, events.EventSeverityError, sourcev1.BucketOperationFailedReason,
				"Failed to get '%s' file: %s", sourceignore.IgnoreFile, err.Error())
			return ctrl.Result{}, err
		}
	}
	ps, err := sourceignore.ReadIgnoreFile(path, nil)
	if err != nil {
		conditions.MarkTrue(obj, sourcev1.FetchFailedCondition, sourcev1.BucketOperationFailedReason,
			"Failed to read '%s' file: %s", sourceignore.IgnoreFile, err.Error())
		r.Eventf(ctx, obj, events.EventSeverityError, sourcev1.BucketOperationFailedReason,
			"Failed to read '%s' file: %s", sourceignore.IgnoreFile, err.Error())
		return ctrl.Result{}, err
	}
	// In-spec patterns take precedence
	if obj.Spec.Ignore != nil {
		ps = append(ps, sourceignore.ReadPatterns(strings.NewReader(*obj.Spec.Ignore), nil)...)
	}
	matcher := sourceignore.NewMatcher(ps)

	// Build up an index of object keys and their etags
	// As the keys define the paths and the etags represent a change in file contents, this should be sufficient to
	// detect both structural and file changes
	var index = make(etagIndex)
	objects := gcpClient.ListObjects(ctxTimeout, obj.Spec.BucketName, nil)
	for {
		object, err := objects.Next()
		if err != nil {
			if err == gcp.IteratorDone {
				break
			}
			conditions.MarkTrue(obj, sourcev1.FetchFailedCondition, sourcev1.BucketOperationFailedReason,
				"Failed to list objects from bucket '%s': %s", obj.Spec.BucketName, err.Error())
			r.Eventf(ctx, obj, events.EventSeverityError, sourcev1.BucketOperationFailedReason,
				"Failed to list objects from bucket '%s': %s", obj.Spec.BucketName, err.Error())
			return ctrl.Result{}, err
		}

		if strings.HasSuffix(object.Name, "/") || object.Name == sourceignore.IgnoreFile {
			continue
		}

		if matcher.Match(strings.Split(object.Name, "/"), false) {
			continue
		}

		index[object.Name] = object.Etag
	}

<<<<<<< HEAD
func (r *BucketReconciler) reconcileWithAzureBlob(ctx context.Context, bucket sourcev1.Bucket, tempDir string) (sourcev1.Bucket, error) {
	azBlobPipeline, err := r.authAzure(ctx, bucket)
	if err != nil {
		err = fmt.Errorf("auth error: %w", err)
		return sourcev1.BucketNotReady(bucket, sourcev1.AuthenticationFailedReason, err.Error()), err
	}

	ctxTimeout, cancel := context.WithTimeout(ctx, bucket.Spec.Timeout.Duration)
	defer cancel()

	ep := strings.TrimRight(bucket.Spec.Endpoint, "/")
	blobContainerURLString := strings.Join([]string{ep, bucket.Spec.BucketName}, "/")
	blobContainerURL, err := url.Parse(blobContainerURLString)
	if err != nil {
		return sourcev1.Bucket{}, fmt.Errorf("invalid blob container endpoint '%s': %w", blobContainerURLString, err)
	}

	blobContainer := azblob.NewContainerURL(*blobContainerURL, *azBlobPipeline)
	if err != nil {
		return sourcev1.BucketNotReady(bucket, sourcev1.BucketOperationFailedReason, err.Error()), err
	}

	downloadBlobToLocalFile := func(ctx context.Context, blobPipeline pipeline.Pipeline, url url.URL, blobName, localPath string) error {
		containerURL := azblob.NewContainerURL(url, blobPipeline)
		blobURL := containerURL.NewBlobURL(blobName)

		blobProps, err := blobURL.GetProperties(ctx, azblob.BlobAccessConditions{}, azblob.ClientProvidedKeyOptions{})
		if err != nil {
			return err
		}

		content := make([]byte, blobProps.ContentLength())
		err = azblob.DownloadBlobToBuffer(ctx, blobURL, 0, 0, content, azblob.DownloadFromBlobOptions{})
		if err != nil {
			return err
		}

		dir := filepath.Dir(localPath)
		err = os.MkdirAll(dir, os.ModePerm)
		if err != nil {
			return fmt.Errorf("failed to create local directory '%s': %w", blobURL, err)
		}

		err = os.WriteFile(localPath, content, 0600)
		return err
	}

	// Look for file with ignore rules first
	path := filepath.Join(tempDir, sourceignore.IgnoreFile)

	if err := downloadBlobToLocalFile(ctxTimeout, *azBlobPipeline, blobContainer.URL(), sourceignore.IgnoreFile, path); err != nil {
		if resp, ok := err.(azblob.StorageError); ok && resp.ServiceCode() != "BlobNotFound" {
			return sourcev1.BucketNotReady(bucket, sourcev1.BucketOperationFailedReason, err.Error()), err
		}
	}

	ps, err := sourceignore.ReadIgnoreFile(path, nil)
	if err != nil {
		return sourcev1.BucketNotReady(bucket, sourcev1.BucketOperationFailedReason, err.Error()), err
	}
	// In-spec patterns take precedence
	if bucket.Spec.Ignore != nil {
		ps = append(ps, sourceignore.ReadPatterns(strings.NewReader(*bucket.Spec.Ignore), nil)...)
	}

	matcher := sourceignore.NewMatcher(ps)

	// download blob content
	marker := azblob.Marker{}
	for {
		resp, err := blobContainer.ListBlobsFlatSegment(ctxTimeout, marker, azblob.ListBlobsSegmentOptions{
			Prefix: "",
		})
		if err != nil {
			return sourcev1.Bucket{}, fmt.Errorf("failed to list blob in blob container '%s': %w", blobContainerURLString, err)
		}

		if len(resp.Segment.BlobItems) == 0 {
			break
		}

		eg, ctxErr := errgroup.WithContext(ctxTimeout)
		for i := range resp.Segment.BlobItems {
			object := resp.Segment.BlobItems[i]
			eg.Go(func() error {
				if strings.HasSuffix(object.Name, "/") || object.Name == sourceignore.IgnoreFile {
					return nil
				}

				if matcher.Match(strings.Split(object.Name, "/"), false) {
					return nil
				}

				localPath := filepath.Join(tempDir, object.Name)
				if err := downloadBlobToLocalFile(ctxErr, *azBlobPipeline, blobContainer.URL(), object.Name, localPath); err != nil {
					return fmt.Errorf("failed to download blob items from blob container '%s': %w", blobContainerURLString, err)
				}

				return nil
			})
		}

		err = eg.Wait()
		if err != nil {
			return sourcev1.Bucket{}, fmt.Errorf("failed to download blob items from blob container '%s': %w", blobContainerURLString, err)
		}

		if resp.Marker == nil {
			break
		}

		marker.Val = resp.Marker
	}

	return sourcev1.Bucket{}, nil
}

// authGCP creates a new Google Cloud Platform storage client
// to interact with the storage service.
func (r *BucketReconciler) authGCP(ctx context.Context, bucket sourcev1.Bucket) (*gcp.GCPClient, error) {
	var client *gcp.GCPClient
	var err error
	if bucket.Spec.SecretRef != nil {
		secretName := types.NamespacedName{
			Namespace: bucket.GetNamespace(),
			Name:      bucket.Spec.SecretRef.Name,
		}
=======
	// Calculate revision checksum from the collected index values
	revision, err := index.Revision()
	if err != nil {
		ctrl.LoggerFrom(ctx).Error(err, "failed to calculate revision")
		return ctrl.Result{}, err
	}
>>>>>>> 625f850d

	if !obj.GetArtifact().HasRevision(revision) {
		// Mark observations about the revision on the object
		conditions.MarkTrue(obj, sourcev1.ArtifactOutdatedCondition, "NewRevision",
			"New upstream revision '%s'", revision)

		// Download the files in parallel, but with a limited number of workers
		group, groupCtx := errgroup.WithContext(ctx)
		group.Go(func() error {
			const workers = 4
			sem := semaphore.NewWeighted(workers)
			for key := range index {
				k := key
				if err := sem.Acquire(groupCtx, 1); err != nil {
					return err
				}
				group.Go(func() error {
					defer sem.Release(1)
					localPath := filepath.Join(dir, k)
					if err := gcpClient.FGetObject(ctxTimeout, obj.Spec.BucketName, k, localPath); err != nil {
						return fmt.Errorf("failed to get '%s' file: %w", k, err)
					}
					return nil
				})
			}
			return nil
		})
		if err = group.Wait(); err != nil {
			conditions.MarkTrue(obj, sourcev1.FetchFailedCondition, sourcev1.BucketOperationFailedReason,
				"Download from bucket '%s' failed: %s", obj.Spec.BucketName, err)
			r.Eventf(ctx, obj, events.EventSeverityError, sourcev1.BucketOperationFailedReason,
				"Download from bucket '%s' failed: %s", obj.Spec.BucketName, err)
			return ctrl.Result{}, err
		}
		r.Eventf(ctx, obj, events.EventSeverityInfo, sourcev1.BucketOperationSucceedReason,
			"Downloaded %d files from bucket '%s' revision '%s'", len(index), obj.Spec.BucketName, revision)
	}
	conditions.Delete(obj, sourcev1.FetchFailedCondition)

	// Create potential new artifact
	*artifact = r.Storage.NewArtifactFor(obj.Kind, obj, revision, fmt.Sprintf("%s.tar.gz", revision))
	return ctrl.Result{RequeueAfter: obj.GetRequeueAfter()}, nil
}

// reconcileArtifact archives a new artifact to the storage, if the current observation on the object does not match the
// given data.
//
// The inspection of the given data to the object is differed, ensuring any stale observations as
// v1beta1.ArtifactUnavailableCondition and v1beta1.ArtifactOutdatedCondition are always deleted.
// If the given artifact does not differ from the object's current, it returns early.
// On a successful archive, the artifact in the status of the given object is set, and the symlink in the storage is
// updated to its path.
//
// The caller should assume a failure if an error is returned, or the Result is zero.
func (r *BucketReconciler) reconcileArtifact(ctx context.Context, obj *sourcev1.Bucket, artifact sourcev1.Artifact, dir string) (ctrl.Result, error) {
	// Always restore the Ready condition in case it got removed due to a transient error
	defer func() {
		if obj.GetArtifact() != nil {
			conditions.Delete(obj, sourcev1.ArtifactUnavailableCondition)
		}
		if obj.GetArtifact().HasRevision(artifact.Revision) {
			conditions.Delete(obj, sourcev1.ArtifactOutdatedCondition)
			conditions.MarkTrue(obj, meta.ReadyCondition, meta.SucceededReason,
				"Stored artifact for revision '%s'", artifact.Revision)
		}
	}()

	// The artifact is up-to-date
	if obj.GetArtifact().HasRevision(artifact.Revision) {
		ctrl.LoggerFrom(ctx).Info(fmt.Sprintf("Already up to date, current revision '%s'", artifact.Revision))
		return ctrl.Result{RequeueAfter: obj.GetRequeueAfter()}, nil
	}

	// Ensure target path exists and is a directory
	if f, err := os.Stat(dir); err != nil {
		ctrl.LoggerFrom(ctx).Error(err, "failed to stat source path")
		return ctrl.Result{}, err
	} else if !f.IsDir() {
		err := fmt.Errorf("source path '%s' is not a directory", dir)
		ctrl.LoggerFrom(ctx).Error(err, "invalid target path")
		return ctrl.Result{}, err
	}

	// Ensure artifact directory exists and acquire lock
	if err := r.Storage.MkdirAll(artifact); err != nil {
		ctrl.LoggerFrom(ctx).Error(err, "failed to create artifact directory")
		return ctrl.Result{}, err
	}
	unlock, err := r.Storage.Lock(artifact)
	if err != nil {
		ctrl.LoggerFrom(ctx).Error(err, "failed to acquire lock for artifact")
		return ctrl.Result{}, err
	}
	defer unlock()

	// Archive directory to storage
	if err := r.Storage.Archive(&artifact, dir, nil); err != nil {
		r.Eventf(ctx, obj, events.EventSeverityError, sourcev1.StorageOperationFailedReason,
			"Unable to archive artifact to storage: %s", err)
		return ctrl.Result{}, err
	}
	r.Events.EventWithMetaf(ctx, obj, map[string]string{
		"revision": artifact.Revision,
		"checksum": artifact.Checksum,
	}, events.EventSeverityInfo, "NewArtifact", "Stored artifact for revision '%s'", artifact.Revision)

	// Record it on the object
	obj.Status.Artifact = artifact.DeepCopy()

<<<<<<< HEAD
// authAzure creates a new Azure blob client to interact with Azure Storage Account.
func (r *BucketReconciler) authAzure(ctx context.Context, bucket sourcev1.Bucket) (*pipeline.Pipeline, error) {
	endpointURL, err := url.Parse(bucket.Spec.Endpoint)
	if err != nil {
		return nil, fmt.Errorf("invalid endpoint: '%s': %w", bucket.Spec.Endpoint, err)
	}

	var key string
	var resourceId string
	if bucket.Spec.SecretRef != nil {
		secretName := types.NamespacedName{
			Namespace: bucket.GetNamespace(),
			Name:      bucket.Spec.SecretRef.Name,
		}

		var secret corev1.Secret
		if err := r.Get(ctx, secretName, &secret); err != nil {
			return nil, fmt.Errorf("credentials secret error: %w", err)
		}

		if k, ok := secret.Data["accesskey"]; ok {
			resourceId = string(k)
		}
		if k, ok := secret.Data["secretkey"]; ok {
			key = string(k)
		}
	}

	if key == "" && resourceId != "" {
		cloudProvider, err := cloudprovider.NewCloudProvider(r.AzureCloudConfig)
		if err != nil {
			return nil, fmt.Errorf("unable to load azure cloud config '%s': %w", r.AzureCloudConfig, err)
		}

		tokens := strings.Split(resourceId, "/")
		subscriptionId := tokens[2]
		rg := tokens[4]
		client := storagemgmt.NewAccountsClient(subscriptionId)
		client.Authorizer = cloudProvider.Authorizer
		accountName := strings.Split(endpointURL.Hostname(), ".")[0]

		keys, err := client.ListKeys(ctx, rg, accountName, "")
		if err != nil {
			return nil, fmt.Errorf("unable to list keys for storage account '%s': %w", resourceId, err)
		}

		key = to.String((*keys.Keys)[0].Value)
	}

	if key == "" {
		return nil, fmt.Errorf("no blob credentials found")
	}

	accountName := strings.Split(endpointURL.Host, ".")[0]
	credential, err := azblob.NewSharedKeyCredential(accountName, key)
	if err != nil {
		return nil, fmt.Errorf("invalid credentials: %w", err)
	}

	blobPipeline := azblob.NewPipeline(credential, azblob.PipelineOptions{})
	return &blobPipeline, nil
}

// checksum calculates the SHA1 checksum of the given root directory.
// It traverses the given root directory and calculates the checksum for any found file, and returns the SHA1 sum of the
// list with relative file paths and their checksums.
func (r *BucketReconciler) checksum(root string) (string, error) {
	sum := sha1.New()
	if err := filepath.Walk(root, func(path string, info os.FileInfo, err error) error {
		if err != nil {
			return err
		}
		if !info.Mode().IsRegular() {
			return nil
		}
		data, err := os.ReadFile(path)
		if err != nil {
			return err
		}
		relPath, err := filepath.Rel(root, path)
		if err != nil {
			return err
		}
		sum.Write([]byte(fmt.Sprintf("%x  %s\n", sha1.Sum(data), relPath)))
		return nil
	}); err != nil {
		return "", err
=======
	// Update symlink on a "best effort" basis
	url, err := r.Storage.Symlink(artifact, "latest.tar.gz")
	if err != nil {
		r.Events.Eventf(ctx, obj, events.EventSeverityError, sourcev1.StorageOperationFailedReason,
			"Failed to update status URL symlink: %s", err)
>>>>>>> 625f850d
	}
	if url != "" {
		obj.Status.URL = url
	}
	return ctrl.Result{RequeueAfter: obj.GetRequeueAfter()}, nil
}

// reconcileDelete handles the deletion of an object. It first garbage collects all artifacts for the object from the
// artifact storage, if successful, the finalizer is removed from the object.
func (r *BucketReconciler) reconcileDelete(ctx context.Context, obj *sourcev1.Bucket) (ctrl.Result, error) {
	// Garbage collect the resource's artifacts
	if err := r.garbageCollect(ctx, obj); err != nil {
		// Return the error so we retry the failed garbage collection
		return ctrl.Result{}, err
	}

	// Remove our finalizer from the list
	controllerutil.RemoveFinalizer(obj, sourcev1.SourceFinalizer)

	// Stop reconciliation as the object is being deleted
	return ctrl.Result{}, nil
}

// garbageCollect performs a garbage collection for the given v1beta1.Bucket. It removes all but the current
// artifact except for when the deletion timestamp is set, which will result in the removal of all artifacts for the
// resource.
func (r *BucketReconciler) garbageCollect(ctx context.Context, obj *sourcev1.Bucket) error {
	if !obj.DeletionTimestamp.IsZero() {
		if err := r.Storage.RemoveAll(r.Storage.NewArtifactFor(obj.Kind, obj.GetObjectMeta(), "", "*")); err != nil {
			r.Eventf(ctx, obj, events.EventSeverityError, "GarbageCollectionFailed",
				"Garbage collection for deleted resource failed: %s", err)
			return err
		}
		obj.Status.Artifact = nil
		// TODO(hidde): we should only push this event if we actually garbage collected something
		r.Eventf(ctx, obj, events.EventSeverityInfo, "GarbageCollectionSucceeded",
			"Garbage collected artifacts for deleted resource")
		return nil
	}
	if obj.GetArtifact() != nil {
		if err := r.Storage.RemoveAllButCurrent(*obj.GetArtifact()); err != nil {
			r.Eventf(ctx, obj, events.EventSeverityError, "GarbageCollectionFailed", "Garbage collection of old artifacts failed: %s", err)
			return err
		}
		// TODO(hidde): we should only push this event if we actually garbage collected something
		r.Eventf(ctx, obj, events.EventSeverityInfo, "GarbageCollectionSucceeded", "Garbage collected old artifacts")
	}
	return nil
}

// buildMinioClient constructs a minio.Client with the data from the given object and Secret.
// It returns an error if the Secret does not have the required fields, or if there is no credential handler
// configured.
func (r *BucketReconciler) buildMinioClient(obj *sourcev1.Bucket, secret *corev1.Secret) (*minio.Client, error) {
	opts := minio.Options{
		Region: obj.Spec.Region,
		Secure: !obj.Spec.Insecure,
	}
	if secret != nil {
		var accessKey, secretKey string
		if k, ok := secret.Data["accesskey"]; ok {
			accessKey = string(k)
		}
		if k, ok := secret.Data["secretkey"]; ok {
			secretKey = string(k)
		}
		if accessKey == "" || secretKey == "" {
			return nil, fmt.Errorf("invalid '%s' secret data: required fields 'accesskey' and 'secretkey'", secret.Name)
		}
		opts.Creds = credentials.NewStaticV4(accessKey, secretKey, "")
	} else if obj.Spec.Provider == sourcev1.AmazonBucketProvider {
		opts.Creds = credentials.NewIAM("")
	}
	return minio.New(obj.Spec.Endpoint, &opts)
}

// buildGCPClient constructs a gcp.GCPClient with the data from the given Secret.
// It returns an error if the Secret does not have the required field, or if the client construction fails.
func (r *BucketReconciler) buildGCPClient(ctx context.Context, secret *corev1.Secret) (*gcp.GCPClient, error) {
	var client *gcp.GCPClient
	var err error
	if secret != nil {
		if err := gcp.ValidateSecret(secret.Data, secret.Name); err != nil {
			return nil, err
		}
		client, err = gcp.NewClient(ctx, option.WithCredentialsJSON(secret.Data["serviceaccount"]))
		if err != nil {
			return nil, err
		}
	} else {
		client, err = gcp.NewClient(ctx)
		if err != nil {
			return nil, err
		}
	}
	return client, nil
}

// etagIndex is an index of bucket keys and their Etag values.
type etagIndex map[string]string

// Revision calculates the SHA256 checksum of the index.
// The keys are sorted to ensure a stable order, and the SHA256 sum is then calculated for the string representations of
// the key/value pairs, each pair written on a newline
// The sum result is returned as a string.
func (i etagIndex) Revision() (string, error) {
	keyIndex := make([]string, 0, len(i))
	for k := range i {
		keyIndex = append(keyIndex, k)
	}
	sort.Strings(keyIndex)
	sum := sha256.New()
	for _, k := range keyIndex {
		if _, err := sum.Write([]byte(fmt.Sprintf("%s  %s\n", k, i[k]))); err != nil {
			return "", err
		}
	}
	return fmt.Sprintf("%x", sum.Sum(nil)), nil
}<|MERGE_RESOLUTION|>--- conflicted
+++ resolved
@@ -27,24 +27,15 @@
 	"strings"
 	"time"
 
-<<<<<<< HEAD
-	"github.com/Azure/azure-pipeline-go/pipeline"
+	gcpstorage "cloud.google.com/go/storage"
 	storagemgmt "github.com/Azure/azure-sdk-for-go/services/storage/mgmt/2021-04-01/storage"
 	"github.com/Azure/azure-storage-blob-go/azblob"
 	"github.com/Azure/go-autorest/autorest/to"
-	"github.com/go-logr/logr"
-=======
-	gcpstorage "cloud.google.com/go/storage"
-	"github.com/fluxcd/source-controller/pkg/gcp"
->>>>>>> 625f850d
 	"github.com/minio/minio-go/v7"
 	"github.com/minio/minio-go/v7/pkg/credentials"
 	"github.com/minio/minio-go/v7/pkg/s3utils"
 	"golang.org/x/sync/errgroup"
-<<<<<<< HEAD
-=======
 	"golang.org/x/sync/semaphore"
->>>>>>> 625f850d
 	"google.golang.org/api/option"
 	corev1 "k8s.io/api/core/v1"
 	apierrors "k8s.io/apimachinery/pkg/api/errors"
@@ -78,19 +69,11 @@
 // BucketReconciler reconciles a Bucket object
 type BucketReconciler struct {
 	client.Client
-<<<<<<< HEAD
-	Scheme                *runtime.Scheme
-	Storage               *Storage
-	EventRecorder         kuberecorder.EventRecorder
-	ExternalEventRecorder *events.Recorder
-	MetricsRecorder       *metrics.Recorder
-	AzureCloudConfig      string
-=======
 	helper.Events
 	helper.Metrics
 
-	Storage *Storage
->>>>>>> 625f850d
+	Storage          *Storage
+	AzureCloudConfig string
 }
 
 type BucketReconcilerOptions struct {
@@ -218,43 +201,11 @@
 	return r.reconcile(ctx, obj)
 }
 
-<<<<<<< HEAD
-func (r *BucketReconciler) reconcile(ctx context.Context, bucket sourcev1.Bucket) (sourcev1.Bucket, error) {
-	var err error
-	var sourceBucket sourcev1.Bucket
-	tempDir, err := os.MkdirTemp("", bucket.Name)
-	if err != nil {
-		err = fmt.Errorf("tmp dir error: %w", err)
-		return sourcev1.BucketNotReady(bucket, sourcev1.StorageOperationFailedReason, err.Error()), err
-	}
-	defer os.RemoveAll(tempDir)
-	if bucket.Spec.Provider == sourcev1.GoogleBucketProvider {
-		sourceBucket, err = r.reconcileWithGCP(ctx, bucket, tempDir)
-		if err != nil {
-			return sourceBucket, err
-		}
-	} else if bucket.Spec.Provider == sourcev1.AzureBlobProvider {
-		sourceBucket, err = r.reconcileWithAzureBlob(ctx, bucket, tempDir)
-		if err != nil {
-			return sourceBucket, err
-		}
-	} else {
-		sourceBucket, err = r.reconcileWithMinio(ctx, bucket, tempDir)
-		if err != nil {
-			return sourceBucket, err
-		}
-	}
-	revision, err := r.checksum(tempDir)
-	if err != nil {
-		return sourcev1.BucketNotReady(bucket, sourcev1.StorageOperationFailedReason, err.Error()), err
-	}
-=======
 // reconcile steps through the actual reconciliation tasks for the object, it returns early on the first step that
 // produces an error.
 func (r *BucketReconciler) reconcile(ctx context.Context, obj *sourcev1.Bucket) (ctrl.Result, error) {
 	// Mark the resource as under reconciliation
 	conditions.MarkReconciling(obj, meta.ProgressingReason, "")
->>>>>>> 625f850d
 
 	// Reconcile the storage data
 	if result, err := r.reconcileStorage(ctx, obj); err != nil || result.IsZero() {
@@ -343,6 +294,8 @@
 	switch obj.Spec.Provider {
 	case sourcev1.GoogleBucketProvider:
 		return r.reconcileGCPSource(ctx, obj, artifact, secret, dir)
+	case sourcev1.AzureBlobProvider:
+		return r.reconcileWithAzureBlob(ctx, obj, artifact, secret, dir)
 	default:
 		return r.reconcileMinioSource(ctx, obj, artifact, secret, dir)
 	}
@@ -587,142 +540,12 @@
 		index[object.Name] = object.Etag
 	}
 
-<<<<<<< HEAD
-func (r *BucketReconciler) reconcileWithAzureBlob(ctx context.Context, bucket sourcev1.Bucket, tempDir string) (sourcev1.Bucket, error) {
-	azBlobPipeline, err := r.authAzure(ctx, bucket)
-	if err != nil {
-		err = fmt.Errorf("auth error: %w", err)
-		return sourcev1.BucketNotReady(bucket, sourcev1.AuthenticationFailedReason, err.Error()), err
-	}
-
-	ctxTimeout, cancel := context.WithTimeout(ctx, bucket.Spec.Timeout.Duration)
-	defer cancel()
-
-	ep := strings.TrimRight(bucket.Spec.Endpoint, "/")
-	blobContainerURLString := strings.Join([]string{ep, bucket.Spec.BucketName}, "/")
-	blobContainerURL, err := url.Parse(blobContainerURLString)
-	if err != nil {
-		return sourcev1.Bucket{}, fmt.Errorf("invalid blob container endpoint '%s': %w", blobContainerURLString, err)
-	}
-
-	blobContainer := azblob.NewContainerURL(*blobContainerURL, *azBlobPipeline)
-	if err != nil {
-		return sourcev1.BucketNotReady(bucket, sourcev1.BucketOperationFailedReason, err.Error()), err
-	}
-
-	downloadBlobToLocalFile := func(ctx context.Context, blobPipeline pipeline.Pipeline, url url.URL, blobName, localPath string) error {
-		containerURL := azblob.NewContainerURL(url, blobPipeline)
-		blobURL := containerURL.NewBlobURL(blobName)
-
-		blobProps, err := blobURL.GetProperties(ctx, azblob.BlobAccessConditions{}, azblob.ClientProvidedKeyOptions{})
-		if err != nil {
-			return err
-		}
-
-		content := make([]byte, blobProps.ContentLength())
-		err = azblob.DownloadBlobToBuffer(ctx, blobURL, 0, 0, content, azblob.DownloadFromBlobOptions{})
-		if err != nil {
-			return err
-		}
-
-		dir := filepath.Dir(localPath)
-		err = os.MkdirAll(dir, os.ModePerm)
-		if err != nil {
-			return fmt.Errorf("failed to create local directory '%s': %w", blobURL, err)
-		}
-
-		err = os.WriteFile(localPath, content, 0600)
-		return err
-	}
-
-	// Look for file with ignore rules first
-	path := filepath.Join(tempDir, sourceignore.IgnoreFile)
-
-	if err := downloadBlobToLocalFile(ctxTimeout, *azBlobPipeline, blobContainer.URL(), sourceignore.IgnoreFile, path); err != nil {
-		if resp, ok := err.(azblob.StorageError); ok && resp.ServiceCode() != "BlobNotFound" {
-			return sourcev1.BucketNotReady(bucket, sourcev1.BucketOperationFailedReason, err.Error()), err
-		}
-	}
-
-	ps, err := sourceignore.ReadIgnoreFile(path, nil)
-	if err != nil {
-		return sourcev1.BucketNotReady(bucket, sourcev1.BucketOperationFailedReason, err.Error()), err
-	}
-	// In-spec patterns take precedence
-	if bucket.Spec.Ignore != nil {
-		ps = append(ps, sourceignore.ReadPatterns(strings.NewReader(*bucket.Spec.Ignore), nil)...)
-	}
-
-	matcher := sourceignore.NewMatcher(ps)
-
-	// download blob content
-	marker := azblob.Marker{}
-	for {
-		resp, err := blobContainer.ListBlobsFlatSegment(ctxTimeout, marker, azblob.ListBlobsSegmentOptions{
-			Prefix: "",
-		})
-		if err != nil {
-			return sourcev1.Bucket{}, fmt.Errorf("failed to list blob in blob container '%s': %w", blobContainerURLString, err)
-		}
-
-		if len(resp.Segment.BlobItems) == 0 {
-			break
-		}
-
-		eg, ctxErr := errgroup.WithContext(ctxTimeout)
-		for i := range resp.Segment.BlobItems {
-			object := resp.Segment.BlobItems[i]
-			eg.Go(func() error {
-				if strings.HasSuffix(object.Name, "/") || object.Name == sourceignore.IgnoreFile {
-					return nil
-				}
-
-				if matcher.Match(strings.Split(object.Name, "/"), false) {
-					return nil
-				}
-
-				localPath := filepath.Join(tempDir, object.Name)
-				if err := downloadBlobToLocalFile(ctxErr, *azBlobPipeline, blobContainer.URL(), object.Name, localPath); err != nil {
-					return fmt.Errorf("failed to download blob items from blob container '%s': %w", blobContainerURLString, err)
-				}
-
-				return nil
-			})
-		}
-
-		err = eg.Wait()
-		if err != nil {
-			return sourcev1.Bucket{}, fmt.Errorf("failed to download blob items from blob container '%s': %w", blobContainerURLString, err)
-		}
-
-		if resp.Marker == nil {
-			break
-		}
-
-		marker.Val = resp.Marker
-	}
-
-	return sourcev1.Bucket{}, nil
-}
-
-// authGCP creates a new Google Cloud Platform storage client
-// to interact with the storage service.
-func (r *BucketReconciler) authGCP(ctx context.Context, bucket sourcev1.Bucket) (*gcp.GCPClient, error) {
-	var client *gcp.GCPClient
-	var err error
-	if bucket.Spec.SecretRef != nil {
-		secretName := types.NamespacedName{
-			Namespace: bucket.GetNamespace(),
-			Name:      bucket.Spec.SecretRef.Name,
-		}
-=======
 	// Calculate revision checksum from the collected index values
 	revision, err := index.Revision()
 	if err != nil {
 		ctrl.LoggerFrom(ctx).Error(err, "failed to calculate revision")
 		return ctrl.Result{}, err
 	}
->>>>>>> 625f850d
 
 	if !obj.GetArtifact().HasRevision(revision) {
 		// Mark observations about the revision on the object
@@ -767,6 +590,192 @@
 	return ctrl.Result{RequeueAfter: obj.GetRequeueAfter()}, nil
 }
 
+// reconcileWithAzureBlob ensures the upstream Azure Storage Account Blob can be reached and downloaded from using the
+// declared configuration, and observes its state.
+//
+// The blob contents are downloaded to the given dir using the defined configuration, while taking ignore rules into
+// account. In case of an error during the download process (including transient errors), it records
+// v1beta1.FetchFailedCondition=True and returns early.
+// On a successful download, it removes v1beta1.FetchFailedCondition, and compares the current revision of HEAD to
+// the artifact on the object, and records v1beta1.ArtifactOutdatedCondition if they differ.
+// If the download was successful, the given artifact pointer is set to a new artifact with the available metadata.
+//
+// The caller should assume a failure if an error is returned, or the Result is zero.
+func (r *BucketReconciler) reconcileWithAzureBlob(ctx context.Context, obj *sourcev1.Bucket, artifact *sourcev1.Artifact,
+	secret *corev1.Secret, dir string) (ctrl.Result, error) {
+	// Build the client with the configuration from the object and secret
+	blobContainer, err := r.buildAzureClient(ctx, obj, secret)
+	if err != nil {
+		conditions.MarkTrue(obj, sourcev1.FetchFailedCondition, sourcev1.BucketOperationFailedReason,
+			"Failed to construct Azure Blob client: %s", err.Error())
+		r.Eventf(ctx, obj, events.EventSeverityError, sourcev1.BucketOperationFailedReason,
+			"Failed to construct Azure Blob client: %s", err.Error())
+		// Return error as the contents of the secret may change
+		return ctrl.Result{}, err
+	}
+
+	ctxTimeout, cancel := context.WithTimeout(ctx, obj.Spec.Timeout.Duration)
+	defer cancel()
+
+	// Confirm bucket exists
+	_, err = blobContainer.GetProperties(ctxTimeout, azblob.LeaseAccessConditions{})
+	if err != nil {
+		if resp, ok := err.(azblob.StorageError); ok && resp.ServiceCode() == "ContainerNotFound" {
+			conditions.MarkTrue(obj, sourcev1.FetchFailedCondition, sourcev1.BucketOperationFailedReason,
+				"Bucket '%s' does not exist", obj.Spec.BucketName)
+			r.Eventf(ctx, obj, events.EventSeverityError, sourcev1.BucketOperationFailedReason,
+				"Bucket '%s' does not exist", obj.Spec.BucketName)
+			return ctrl.Result{}, fmt.Errorf("bucket '%s' does not exist", obj.Spec.BucketName)
+		}
+
+		conditions.MarkTrue(obj, sourcev1.FetchFailedCondition, sourcev1.BucketOperationFailedReason,
+			"Failed to verify existence of bucket '%s': %s", obj.Spec.BucketName, err.Error())
+		return ctrl.Result{}, err
+	}
+
+	downloadBlobToLocalFile := func(ctx context.Context, containerURL azblob.ContainerURL, blobName, localPath string) error {
+		blobURL := containerURL.NewBlobURL(blobName)
+
+		blobProps, err := blobURL.GetProperties(ctx, azblob.BlobAccessConditions{}, azblob.ClientProvidedKeyOptions{})
+		if err != nil {
+			return err
+		}
+
+		content := make([]byte, blobProps.ContentLength())
+		err = azblob.DownloadBlobToBuffer(ctx, blobURL, 0, 0, content, azblob.DownloadFromBlobOptions{})
+		if err != nil {
+			return err
+		}
+
+		dir := filepath.Dir(localPath)
+		err = os.MkdirAll(dir, os.ModePerm)
+		if err != nil {
+			return fmt.Errorf("failed to create local directory '%s': %w", dir, err)
+		}
+
+		err = os.WriteFile(localPath, content, 0600)
+		return err
+	}
+
+	// Look for file with ignore rules first
+	path := filepath.Join(dir, sourceignore.IgnoreFile)
+	if err := downloadBlobToLocalFile(ctxTimeout, *blobContainer, sourceignore.IgnoreFile, path); err != nil {
+		if resp, ok := err.(azblob.StorageError); ok && resp.ServiceCode() != "BlobNotFound" {
+			conditions.MarkTrue(obj, sourcev1.FetchFailedCondition, sourcev1.BucketOperationFailedReason,
+				"Failed to get '%s' file: %s", sourceignore.IgnoreFile, err.Error())
+			r.Eventf(ctx, obj, events.EventSeverityError, sourcev1.BucketOperationFailedReason,
+				"Failed to get '%s' file: %s", sourceignore.IgnoreFile, err.Error())
+			return ctrl.Result{}, err
+		}
+	}
+	ps, err := sourceignore.ReadIgnoreFile(path, nil)
+	if err != nil {
+		conditions.MarkTrue(obj, sourcev1.FetchFailedCondition, sourcev1.BucketOperationFailedReason,
+			"Failed to read '%s' file: %s", sourceignore.IgnoreFile, err.Error())
+		r.Eventf(ctx, obj, events.EventSeverityError, sourcev1.BucketOperationFailedReason,
+			"Failed to read '%s' file: %s", sourceignore.IgnoreFile, err.Error())
+		return ctrl.Result{}, err
+	}
+	// In-spec patterns take precedence
+	if obj.Spec.Ignore != nil {
+		ps = append(ps, sourceignore.ReadPatterns(strings.NewReader(*obj.Spec.Ignore), nil)...)
+	}
+	matcher := sourceignore.NewMatcher(ps)
+
+	// Build up an index of object keys and their etags
+	// As the keys define the paths and the etags represent a change in file contents, this should be sufficient to
+	// detect both structural and file changes
+	var index = make(etagIndex)
+	// download blob content
+	marker := azblob.Marker{}
+	for {
+		resp, err := blobContainer.ListBlobsFlatSegment(ctxTimeout, marker, azblob.ListBlobsSegmentOptions{
+			Prefix: "",
+		})
+		if err != nil {
+			conditions.MarkTrue(obj, sourcev1.FetchFailedCondition, sourcev1.BucketOperationFailedReason,
+				"Failed to list objects from bucket '%s': %s", obj.Spec.BucketName, err.Error())
+			r.Eventf(ctx, obj, events.EventSeverityError, sourcev1.BucketOperationFailedReason,
+				"Failed to list objects from bucket '%s': %s", obj.Spec.BucketName, err.Error())
+			return ctrl.Result{}, err
+		}
+
+		if len(resp.Segment.BlobItems) == 0 {
+			break
+		}
+
+		for i := range resp.Segment.BlobItems {
+			object := resp.Segment.BlobItems[i]
+			// Ignore directories and the .sourceignore file
+			if strings.HasSuffix(object.Name, "/") || object.Name == sourceignore.IgnoreFile {
+				continue
+			}
+			// Ignore matches
+			if matcher.Match(strings.Split(object.Name, "/"), false) {
+				continue
+			}
+
+			index[object.Name] = string(object.Properties.Etag)
+		}
+
+		if resp.Marker == nil {
+			break
+		}
+
+		marker.Val = resp.Marker
+	}
+
+	// Calculate revision checksum from the collected index values
+	revision, err := index.Revision()
+	if err != nil {
+		ctrl.LoggerFrom(ctx).Error(err, "failed to calculate revision")
+		return ctrl.Result{}, err
+	}
+
+	if !obj.GetArtifact().HasRevision(revision) {
+		// Mark observations about the revision on the object
+		conditions.MarkTrue(obj, sourcev1.ArtifactOutdatedCondition, "NewRevision",
+			"New upstream revision '%s'", revision)
+
+		// Download the files in parallel, but with a limited number of workers
+		group, groupCtx := errgroup.WithContext(ctxTimeout)
+		group.Go(func() error {
+			const workers = 4
+			sem := semaphore.NewWeighted(workers)
+			for key := range index {
+				k := key
+				if err := sem.Acquire(groupCtx, 1); err != nil {
+					return err
+				}
+				group.Go(func() error {
+					defer sem.Release(1)
+					localPath := filepath.Join(dir, k)
+					if err := downloadBlobToLocalFile(ctxTimeout, *blobContainer, k, localPath); err != nil {
+						blobURL := blobContainer.URL()
+						return fmt.Errorf("failed to download blob items from blob container '%s': %w", blobURL.String(), err)
+					}
+					return nil
+				})
+			}
+			return nil
+		})
+		if err = group.Wait(); err != nil {
+			conditions.MarkTrue(obj, sourcev1.FetchFailedCondition, sourcev1.BucketOperationFailedReason,
+				"Download from bucket '%s' failed: %s", obj.Spec.BucketName, err)
+			r.Eventf(ctx, obj, events.EventSeverityError, sourcev1.BucketOperationFailedReason,
+				"Download from bucket '%s' failed: %s", obj.Spec.BucketName, err)
+			return ctrl.Result{}, err
+		}
+		r.Eventf(ctx, obj, events.EventSeverityInfo, sourcev1.BucketOperationSucceedReason,
+			"Downloaded %d files from bucket '%s' revision '%s'", len(index), obj.Spec.BucketName, revision)
+	}
+	conditions.Delete(obj, sourcev1.FetchFailedCondition)
+
+	// Create potential new artifact
+	*artifact = r.Storage.NewArtifactFor(obj.Kind, obj, revision, fmt.Sprintf("%s.tar.gz", revision))
+	return ctrl.Result{RequeueAfter: obj.GetRequeueAfter()}, nil
+}
+
 // reconcileArtifact archives a new artifact to the storage, if the current observation on the object does not match the
 // given data.
 //
@@ -832,101 +841,11 @@
 	// Record it on the object
 	obj.Status.Artifact = artifact.DeepCopy()
 
-<<<<<<< HEAD
-// authAzure creates a new Azure blob client to interact with Azure Storage Account.
-func (r *BucketReconciler) authAzure(ctx context.Context, bucket sourcev1.Bucket) (*pipeline.Pipeline, error) {
-	endpointURL, err := url.Parse(bucket.Spec.Endpoint)
-	if err != nil {
-		return nil, fmt.Errorf("invalid endpoint: '%s': %w", bucket.Spec.Endpoint, err)
-	}
-
-	var key string
-	var resourceId string
-	if bucket.Spec.SecretRef != nil {
-		secretName := types.NamespacedName{
-			Namespace: bucket.GetNamespace(),
-			Name:      bucket.Spec.SecretRef.Name,
-		}
-
-		var secret corev1.Secret
-		if err := r.Get(ctx, secretName, &secret); err != nil {
-			return nil, fmt.Errorf("credentials secret error: %w", err)
-		}
-
-		if k, ok := secret.Data["accesskey"]; ok {
-			resourceId = string(k)
-		}
-		if k, ok := secret.Data["secretkey"]; ok {
-			key = string(k)
-		}
-	}
-
-	if key == "" && resourceId != "" {
-		cloudProvider, err := cloudprovider.NewCloudProvider(r.AzureCloudConfig)
-		if err != nil {
-			return nil, fmt.Errorf("unable to load azure cloud config '%s': %w", r.AzureCloudConfig, err)
-		}
-
-		tokens := strings.Split(resourceId, "/")
-		subscriptionId := tokens[2]
-		rg := tokens[4]
-		client := storagemgmt.NewAccountsClient(subscriptionId)
-		client.Authorizer = cloudProvider.Authorizer
-		accountName := strings.Split(endpointURL.Hostname(), ".")[0]
-
-		keys, err := client.ListKeys(ctx, rg, accountName, "")
-		if err != nil {
-			return nil, fmt.Errorf("unable to list keys for storage account '%s': %w", resourceId, err)
-		}
-
-		key = to.String((*keys.Keys)[0].Value)
-	}
-
-	if key == "" {
-		return nil, fmt.Errorf("no blob credentials found")
-	}
-
-	accountName := strings.Split(endpointURL.Host, ".")[0]
-	credential, err := azblob.NewSharedKeyCredential(accountName, key)
-	if err != nil {
-		return nil, fmt.Errorf("invalid credentials: %w", err)
-	}
-
-	blobPipeline := azblob.NewPipeline(credential, azblob.PipelineOptions{})
-	return &blobPipeline, nil
-}
-
-// checksum calculates the SHA1 checksum of the given root directory.
-// It traverses the given root directory and calculates the checksum for any found file, and returns the SHA1 sum of the
-// list with relative file paths and their checksums.
-func (r *BucketReconciler) checksum(root string) (string, error) {
-	sum := sha1.New()
-	if err := filepath.Walk(root, func(path string, info os.FileInfo, err error) error {
-		if err != nil {
-			return err
-		}
-		if !info.Mode().IsRegular() {
-			return nil
-		}
-		data, err := os.ReadFile(path)
-		if err != nil {
-			return err
-		}
-		relPath, err := filepath.Rel(root, path)
-		if err != nil {
-			return err
-		}
-		sum.Write([]byte(fmt.Sprintf("%x  %s\n", sha1.Sum(data), relPath)))
-		return nil
-	}); err != nil {
-		return "", err
-=======
 	// Update symlink on a "best effort" basis
 	url, err := r.Storage.Symlink(artifact, "latest.tar.gz")
 	if err != nil {
 		r.Events.Eventf(ctx, obj, events.EventSeverityError, sourcev1.StorageOperationFailedReason,
 			"Failed to update status URL symlink: %s", err)
->>>>>>> 625f850d
 	}
 	if url != "" {
 		obj.Status.URL = url
@@ -1025,6 +944,63 @@
 	return client, nil
 }
 
+// buildAzureClient constructs an azblob.ContainerURL object with the data from the given Secret.
+// It returns an error if the Secret does not have the required field, or if the client construction fails.
+func (r *BucketReconciler) buildAzureClient(ctx context.Context, obj *sourcev1.Bucket, secret *corev1.Secret) (*azblob.ContainerURL, error) {
+	ep := strings.TrimRight(obj.Spec.Endpoint, "/")
+	blobContainerURLString := strings.Join([]string{ep, obj.Spec.BucketName}, "/")
+	endpointURL, err := url.Parse(blobContainerURLString)
+	if err != nil {
+		return nil, fmt.Errorf("invalid endpoint: '%s': %w", obj.Spec.Endpoint, err)
+	}
+	accountName := strings.Split(endpointURL.Hostname(), ".")[0]
+
+	var key string
+	var resourceId string
+	if secret != nil {
+		if k, ok := secret.Data["accesskey"]; ok {
+			resourceId = string(k)
+		}
+		if k, ok := secret.Data["secretkey"]; ok {
+			key = string(k)
+		}
+	}
+
+	if key == "" && resourceId != "" {
+		cloudProvider, err := cloudprovider.NewCloudProvider(r.AzureCloudConfig)
+		if err != nil {
+			return nil, fmt.Errorf("unable to load azure cloud config '%s': %w", r.AzureCloudConfig, err)
+		}
+
+		tokens := strings.Split(resourceId, "/")
+		subscriptionId := tokens[2]
+		rg := tokens[4]
+		client := storagemgmt.NewAccountsClient(subscriptionId)
+		client.Authorizer = cloudProvider.Authorizer
+
+		keys, err := client.ListKeys(ctx, rg, accountName, "")
+		if err != nil {
+			return nil, fmt.Errorf("unable to list keys for storage account '%s': %w", resourceId, err)
+		}
+
+		key = to.String((*keys.Keys)[0].Value)
+	}
+
+	var credential azblob.Credential
+	if key == "" {
+		credential = azblob.NewAnonymousCredential()
+	} else {
+		credential, err = azblob.NewSharedKeyCredential(accountName, key)
+		if err != nil {
+			return nil, fmt.Errorf("invalid credentials: %w", err)
+		}
+	}
+
+	blobPipeline := azblob.NewPipeline(credential, azblob.PipelineOptions{})
+	blobContainer := azblob.NewContainerURL(*endpointURL, blobPipeline)
+	return &blobContainer, nil
+}
+
 // etagIndex is an index of bucket keys and their Etag values.
 type etagIndex map[string]string
 
