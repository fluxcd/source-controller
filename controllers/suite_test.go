--- conflicted
+++ resolved
@@ -26,10 +26,7 @@
 
 	utilruntime "k8s.io/apimachinery/pkg/util/runtime"
 	"k8s.io/client-go/kubernetes/scheme"
-<<<<<<< HEAD
-=======
 	"k8s.io/client-go/tools/record"
->>>>>>> a1e50676
 	ctrl "sigs.k8s.io/controller-runtime"
 
 	"github.com/fluxcd/pkg/runtime/controller"
@@ -55,10 +52,6 @@
 	testEnv      *testenv.Environment
 	testStorage  *Storage
 	testServer   *testserver.ArtifactServer
-<<<<<<< HEAD
-	testEventsH  controller.Events
-=======
->>>>>>> a1e50676
 	testMetricsH controller.Metrics
 	ctx          = ctrl.SetupSignalHandler()
 )
@@ -93,18 +86,10 @@
 		panic(fmt.Sprintf("Failed to create a test storage: %v", err))
 	}
 
-<<<<<<< HEAD
-	testEventsH = controller.MakeEvents(testEnv, "source-controller-test", nil)
-=======
->>>>>>> a1e50676
 	testMetricsH = controller.MustMakeMetrics(testEnv)
 
 	//if err := (&GitRepositoryReconciler{
 	//	Client:  testEnv,
-<<<<<<< HEAD
-	//	Events:  testEventsH,
-=======
->>>>>>> a1e50676
 	//	Metrics: testMetricsH,
 	//	Storage: testStorage,
 	//}).SetupWithManager(testEnv); err != nil {
@@ -112,17 +97,10 @@
 	//}
 
 	if err := (&BucketReconciler{
-<<<<<<< HEAD
-		Client:  testEnv,
-		Events:  testEventsH,
-		Metrics: testMetricsH,
-		Storage: testStorage,
-=======
 		Client:        testEnv,
 		EventRecorder: record.NewFakeRecorder(32),
 		Metrics:       testMetricsH,
 		Storage:       testStorage,
->>>>>>> a1e50676
 	}).SetupWithManager(testEnv); err != nil {
 		panic(fmt.Sprintf("Failed to start BucketReconciler: %v", err))
 	}
