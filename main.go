/*
Copyright 2020 The Flux authors

Licensed under the Apache License, Version 2.0 (the "License");
you may not use this file except in compliance with the License.
You may obtain a copy of the License at

    http://www.apache.org/licenses/LICENSE-2.0

Unless required by applicable law or agreed to in writing, software
distributed under the License is distributed on an "AS IS" BASIS,
WITHOUT WARRANTIES OR CONDITIONS OF ANY KIND, either express or implied.
See the License for the specific language governing permissions and
limitations under the License.
*/

package main

import (
	"fmt"
	"net"
	"net/http"
	"os"
	"path/filepath"
	"strings"
	"time"

	"github.com/go-logr/logr"
	flag "github.com/spf13/pflag"
	"helm.sh/helm/v3/pkg/getter"
	"k8s.io/apimachinery/pkg/runtime"
	utilruntime "k8s.io/apimachinery/pkg/util/runtime"
	clientgoscheme "k8s.io/client-go/kubernetes/scheme"
	_ "k8s.io/client-go/plugin/pkg/client/auth/gcp"
	ctrl "sigs.k8s.io/controller-runtime"

	"github.com/fluxcd/pkg/runtime/client"
	helper "github.com/fluxcd/pkg/runtime/controller"
	"github.com/fluxcd/pkg/runtime/events"
	"github.com/fluxcd/pkg/runtime/leaderelection"
	"github.com/fluxcd/pkg/runtime/logger"
	"github.com/fluxcd/pkg/runtime/pprof"
	"github.com/fluxcd/pkg/runtime/probes"

	sourcev1 "github.com/fluxcd/source-controller/api/v1beta1"
	"github.com/fluxcd/source-controller/controllers"
	"github.com/fluxcd/source-controller/internal/helm"
	// +kubebuilder:scaffold:imports
)

const controllerName = "source-controller"

var (
	scheme   = runtime.NewScheme()
	setupLog = ctrl.Log.WithName("setup")
	getters  = getter.Providers{
		getter.Provider{
			Schemes: []string{"http", "https"},
			New:     getter.NewHTTPGetter,
		},
	}
)

func init() {
	utilruntime.Must(clientgoscheme.AddToScheme(scheme))

	utilruntime.Must(sourcev1.AddToScheme(scheme))
	// +kubebuilder:scaffold:scheme
}

func main() {
	var (
		metricsAddr           string
		eventsAddr            string
		healthAddr            string
		storagePath           string
		storageAddr           string
		storageAdvAddr        string
		azureCloudConfig      string
		concurrent            int
		requeueDependency     time.Duration
		watchAllNamespaces    bool
		helmIndexLimit        int64
		helmChartLimit        int64
		helmChartFileLimit    int64
		clientOptions         client.Options
		logOptions            logger.Options
		leaderElectionOptions leaderelection.Options
	)

	flag.StringVar(&metricsAddr, "metrics-addr", envOrDefault("METRICS_ADDR", ":8080"),
		"The address the metric endpoint binds to.")
	flag.StringVar(&eventsAddr, "events-addr", envOrDefault("EVENTS_ADDR", ""),
		"The address of the events receiver.")
	flag.StringVar(&healthAddr, "health-addr", ":9440", "The address the health endpoint binds to.")
	flag.StringVar(&storagePath, "storage-path", envOrDefault("STORAGE_PATH", ""),
		"The local storage path.")
	flag.StringVar(&storageAddr, "storage-addr", envOrDefault("STORAGE_ADDR", ":9090"),
		"The address the static file server binds to.")
	flag.StringVar(&storageAdvAddr, "storage-adv-addr", envOrDefault("STORAGE_ADV_ADDR", ""),
		"The advertised address of the static file server.")
	flag.IntVar(&concurrent, "concurrent", 2, "The number of concurrent reconciles per controller.")
	flag.BoolVar(&watchAllNamespaces, "watch-all-namespaces", true,
		"Watch for custom resources in all namespaces, if set to false it will only watch the runtime namespace.")
	flag.Int64Var(&helmIndexLimit, "helm-index-max-size", helm.MaxIndexSize,
		"The max allowed size in bytes of a Helm repository index file.")
	flag.Int64Var(&helmChartLimit, "helm-chart-max-size", helm.MaxChartSize,
		"The max allowed size in bytes of a Helm chart file.")
	flag.Int64Var(&helmChartFileLimit, "helm-chart-file-max-size", helm.MaxChartFileSize,
		"The max allowed size in bytes of a file in a Helm chart.")
	flag.DurationVar(&requeueDependency, "requeue-dependency", 30*time.Second,
		"The interval at which failing dependencies are reevaluated.")
	flag.StringVar(&azureCloudConfig, "azure-cloud-config",
		envOrDefault("AZURE_CLOUD_CONFIG", "/etc/kubernetes/azure.json"),
		"Azure cloud config file.")

	clientOptions.BindFlags(flag.CommandLine)
	logOptions.BindFlags(flag.CommandLine)
	leaderElectionOptions.BindFlags(flag.CommandLine)

	flag.Parse()

	ctrl.SetLogger(logger.NewLogger(logOptions))

	// Set upper bound file size limits Helm
	helm.MaxIndexSize = helmIndexLimit
	helm.MaxChartSize = helmChartLimit
	helm.MaxChartFileSize = helmChartFileLimit

<<<<<<< HEAD
	var eventRecorder *events.Recorder
	if eventsAddr != "" {
		var err error
		if eventRecorder, err = events.NewRecorder(eventsAddr, controllerName); err != nil {
			setupLog.Error(err, "unable to create event recorder")
			os.Exit(1)
		}
	}

=======
>>>>>>> a1e50676
	watchNamespace := ""
	if !watchAllNamespaces {
		watchNamespace = os.Getenv("RUNTIME_NAMESPACE")
	}

	restConfig := client.GetConfigOrDie(clientOptions)
	mgr, err := ctrl.NewManager(restConfig, ctrl.Options{
		Scheme:                        scheme,
		MetricsBindAddress:            metricsAddr,
		HealthProbeBindAddress:        healthAddr,
		Port:                          9443,
		LeaderElection:                leaderElectionOptions.Enable,
		LeaderElectionReleaseOnCancel: leaderElectionOptions.ReleaseOnCancel,
		LeaseDuration:                 &leaderElectionOptions.LeaseDuration,
		RenewDeadline:                 &leaderElectionOptions.RenewDeadline,
		RetryPeriod:                   &leaderElectionOptions.RetryPeriod,
		LeaderElectionID:              fmt.Sprintf("%s-leader-election", controllerName),
		Namespace:                     watchNamespace,
		Logger:                        ctrl.Log,
	})
	if err != nil {
		setupLog.Error(err, "unable to start manager")
		os.Exit(1)
	}

	probes.SetupChecks(mgr, setupLog)
	pprof.SetupHandlers(mgr, setupLog)

<<<<<<< HEAD
	eventsH := helper.MakeEvents(mgr, controllerName, eventRecorder)
	metricsH := helper.MustMakeMetrics(mgr)

	// NOTE: Temporarily, to be able to keep reconcilers-dev branches in sync.
	_ = eventsH
=======
	var eventRecorder *events.Recorder
	if eventRecorder, err = events.NewRecorder(mgr, ctrl.Log, eventsAddr, controllerName); err != nil {
		setupLog.Error(err, "unable to create event recorder")
		os.Exit(1)
	}

	metricsH := helper.MustMakeMetrics(mgr)
>>>>>>> a1e50676

	if storageAdvAddr == "" {
		storageAdvAddr = determineAdvStorageAddr(storageAddr, setupLog)
	}
	storage := mustInitStorage(storagePath, storageAdvAddr, setupLog)

	if err = (&controllers.GitRepositoryReconciler{
<<<<<<< HEAD
		Client:                mgr.GetClient(),
		Scheme:                mgr.GetScheme(),
		Storage:               storage,
		EventRecorder:         mgr.GetEventRecorderFor(controllerName),
		ExternalEventRecorder: eventRecorder,
		MetricsRecorder:       metricsH.MetricsRecorder,
=======
		Client:          mgr.GetClient(),
		Scheme:          mgr.GetScheme(),
		Storage:         storage,
		EventRecorder:   eventRecorder,
		MetricsRecorder: metricsH.MetricsRecorder,
>>>>>>> a1e50676
	}).SetupWithManagerAndOptions(mgr, controllers.GitRepositoryReconcilerOptions{
		MaxConcurrentReconciles:   concurrent,
		DependencyRequeueInterval: requeueDependency,
	}); err != nil {
		setupLog.Error(err, "unable to create controller", "controller", sourcev1.GitRepositoryKind)
		os.Exit(1)
	}
	if err = (&controllers.HelmRepositoryReconciler{
<<<<<<< HEAD
		Client:                mgr.GetClient(),
		Scheme:                mgr.GetScheme(),
		Storage:               storage,
		Getters:               getters,
		EventRecorder:         mgr.GetEventRecorderFor(controllerName),
		ExternalEventRecorder: eventRecorder,
		MetricsRecorder:       metricsH.MetricsRecorder,
=======
		Client:          mgr.GetClient(),
		Scheme:          mgr.GetScheme(),
		Storage:         storage,
		Getters:         getters,
		EventRecorder:   eventRecorder,
		MetricsRecorder: metricsH.MetricsRecorder,
>>>>>>> a1e50676
	}).SetupWithManagerAndOptions(mgr, controllers.HelmRepositoryReconcilerOptions{
		MaxConcurrentReconciles: concurrent,
	}); err != nil {
		setupLog.Error(err, "unable to create controller", "controller", sourcev1.HelmRepositoryKind)
		os.Exit(1)
	}
	if err = (&controllers.HelmChartReconciler{
<<<<<<< HEAD
		Client:                mgr.GetClient(),
		Scheme:                mgr.GetScheme(),
		Storage:               storage,
		Getters:               getters,
		EventRecorder:         mgr.GetEventRecorderFor(controllerName),
		ExternalEventRecorder: eventRecorder,
		MetricsRecorder:       metricsH.MetricsRecorder,
=======
		Client:          mgr.GetClient(),
		Scheme:          mgr.GetScheme(),
		Storage:         storage,
		Getters:         getters,
		EventRecorder:   eventRecorder,
		MetricsRecorder: metricsH.MetricsRecorder,
>>>>>>> a1e50676
	}).SetupWithManagerAndOptions(mgr, controllers.HelmChartReconcilerOptions{
		MaxConcurrentReconciles: concurrent,
	}); err != nil {
		setupLog.Error(err, "unable to create controller", "controller", sourcev1.HelmChartKind)
		os.Exit(1)
	}
	if err = (&controllers.BucketReconciler{
<<<<<<< HEAD
		Client:           mgr.GetClient(),
		Events:           eventsH,
		Metrics:          metricsH,
		Storage:          storage,
		AzureCloudConfig: azureCloudConfig,
=======
		Client:        mgr.GetClient(),
		EventRecorder: eventRecorder,
		Metrics:       metricsH,
		Storage:       storage,
>>>>>>> a1e50676
	}).SetupWithManagerAndOptions(mgr, controllers.BucketReconcilerOptions{
		MaxConcurrentReconciles: concurrent,
	}); err != nil {
		setupLog.Error(err, "unable to create controller", "controller", "Bucket")
		os.Exit(1)
	}
	// +kubebuilder:scaffold:builder

	go func() {
		// Block until our controller manager is elected leader. We presume our
		// entire process will terminate if we lose leadership, so we don't need
		// to handle that.
		<-mgr.Elected()

		startFileServer(storage.BasePath, storageAddr, setupLog)
	}()

	setupLog.Info("starting manager")
	if err := mgr.Start(ctrl.SetupSignalHandler()); err != nil {
		setupLog.Error(err, "problem running manager")
		os.Exit(1)
	}
}

func startFileServer(path string, address string, l logr.Logger) {
	l.Info("starting file server")
	fs := http.FileServer(http.Dir(path))
	http.Handle("/", fs)
	err := http.ListenAndServe(address, nil)
	if err != nil {
		l.Error(err, "file server error")
	}
}

func mustInitStorage(path string, storageAdvAddr string, l logr.Logger) *controllers.Storage {
	if path == "" {
		p, _ := os.Getwd()
		path = filepath.Join(p, "bin")
		os.MkdirAll(path, 0777)
	}

	storage, err := controllers.NewStorage(path, storageAdvAddr, 5*time.Minute)
	if err != nil {
		l.Error(err, "unable to initialise storage")
		os.Exit(1)
	}

	return storage
}

func determineAdvStorageAddr(storageAddr string, l logr.Logger) string {
	// TODO(hidde): remove next MINOR prerelease as it can be passed in using
	//  Kubernetes' substitution.
	if os.Getenv("RUNTIME_NAMESPACE") != "" {
		svcParts := strings.Split(os.Getenv("HOSTNAME"), "-")
		return fmt.Sprintf("%s.%s",
			strings.Join(svcParts[:len(svcParts)-2], "-"), os.Getenv("RUNTIME_NAMESPACE"))
	}

	host, port, err := net.SplitHostPort(storageAddr)
	if err != nil {
		l.Error(err, "unable to parse storage address")
		os.Exit(1)
	}
	switch host {
	case "":
		host = "localhost"
	case "0.0.0.0":
		host = os.Getenv("HOSTNAME")
		if host == "" {
			hn, err := os.Hostname()
			if err != nil {
				l.Error(err, "0.0.0.0 specified in storage addr but hostname is invalid")
				os.Exit(1)
			}
			host = hn
		}
	}
	return net.JoinHostPort(host, port)
}

func envOrDefault(envName, defaultValue string) string {
	ret := os.Getenv(envName)
	if ret != "" {
		return ret
	}

	return defaultValue
}<|MERGE_RESOLUTION|>--- conflicted
+++ resolved
@@ -127,18 +127,6 @@
 	helm.MaxChartSize = helmChartLimit
 	helm.MaxChartFileSize = helmChartFileLimit
 
-<<<<<<< HEAD
-	var eventRecorder *events.Recorder
-	if eventsAddr != "" {
-		var err error
-		if eventRecorder, err = events.NewRecorder(eventsAddr, controllerName); err != nil {
-			setupLog.Error(err, "unable to create event recorder")
-			os.Exit(1)
-		}
-	}
-
-=======
->>>>>>> a1e50676
 	watchNamespace := ""
 	if !watchAllNamespaces {
 		watchNamespace = os.Getenv("RUNTIME_NAMESPACE")
@@ -167,13 +155,6 @@
 	probes.SetupChecks(mgr, setupLog)
 	pprof.SetupHandlers(mgr, setupLog)
 
-<<<<<<< HEAD
-	eventsH := helper.MakeEvents(mgr, controllerName, eventRecorder)
-	metricsH := helper.MustMakeMetrics(mgr)
-
-	// NOTE: Temporarily, to be able to keep reconcilers-dev branches in sync.
-	_ = eventsH
-=======
 	var eventRecorder *events.Recorder
 	if eventRecorder, err = events.NewRecorder(mgr, ctrl.Log, eventsAddr, controllerName); err != nil {
 		setupLog.Error(err, "unable to create event recorder")
@@ -181,7 +162,6 @@
 	}
 
 	metricsH := helper.MustMakeMetrics(mgr)
->>>>>>> a1e50676
 
 	if storageAdvAddr == "" {
 		storageAdvAddr = determineAdvStorageAddr(storageAddr, setupLog)
@@ -189,20 +169,11 @@
 	storage := mustInitStorage(storagePath, storageAdvAddr, setupLog)
 
 	if err = (&controllers.GitRepositoryReconciler{
-<<<<<<< HEAD
-		Client:                mgr.GetClient(),
-		Scheme:                mgr.GetScheme(),
-		Storage:               storage,
-		EventRecorder:         mgr.GetEventRecorderFor(controllerName),
-		ExternalEventRecorder: eventRecorder,
-		MetricsRecorder:       metricsH.MetricsRecorder,
-=======
 		Client:          mgr.GetClient(),
 		Scheme:          mgr.GetScheme(),
 		Storage:         storage,
 		EventRecorder:   eventRecorder,
 		MetricsRecorder: metricsH.MetricsRecorder,
->>>>>>> a1e50676
 	}).SetupWithManagerAndOptions(mgr, controllers.GitRepositoryReconcilerOptions{
 		MaxConcurrentReconciles:   concurrent,
 		DependencyRequeueInterval: requeueDependency,
@@ -211,22 +182,12 @@
 		os.Exit(1)
 	}
 	if err = (&controllers.HelmRepositoryReconciler{
-<<<<<<< HEAD
-		Client:                mgr.GetClient(),
-		Scheme:                mgr.GetScheme(),
-		Storage:               storage,
-		Getters:               getters,
-		EventRecorder:         mgr.GetEventRecorderFor(controllerName),
-		ExternalEventRecorder: eventRecorder,
-		MetricsRecorder:       metricsH.MetricsRecorder,
-=======
 		Client:          mgr.GetClient(),
 		Scheme:          mgr.GetScheme(),
 		Storage:         storage,
 		Getters:         getters,
 		EventRecorder:   eventRecorder,
 		MetricsRecorder: metricsH.MetricsRecorder,
->>>>>>> a1e50676
 	}).SetupWithManagerAndOptions(mgr, controllers.HelmRepositoryReconcilerOptions{
 		MaxConcurrentReconciles: concurrent,
 	}); err != nil {
@@ -234,22 +195,12 @@
 		os.Exit(1)
 	}
 	if err = (&controllers.HelmChartReconciler{
-<<<<<<< HEAD
-		Client:                mgr.GetClient(),
-		Scheme:                mgr.GetScheme(),
-		Storage:               storage,
-		Getters:               getters,
-		EventRecorder:         mgr.GetEventRecorderFor(controllerName),
-		ExternalEventRecorder: eventRecorder,
-		MetricsRecorder:       metricsH.MetricsRecorder,
-=======
 		Client:          mgr.GetClient(),
 		Scheme:          mgr.GetScheme(),
 		Storage:         storage,
 		Getters:         getters,
 		EventRecorder:   eventRecorder,
 		MetricsRecorder: metricsH.MetricsRecorder,
->>>>>>> a1e50676
 	}).SetupWithManagerAndOptions(mgr, controllers.HelmChartReconcilerOptions{
 		MaxConcurrentReconciles: concurrent,
 	}); err != nil {
@@ -257,18 +208,11 @@
 		os.Exit(1)
 	}
 	if err = (&controllers.BucketReconciler{
-<<<<<<< HEAD
 		Client:           mgr.GetClient(),
-		Events:           eventsH,
+		EventRecorder:    eventRecorder,
 		Metrics:          metricsH,
 		Storage:          storage,
 		AzureCloudConfig: azureCloudConfig,
-=======
-		Client:        mgr.GetClient(),
-		EventRecorder: eventRecorder,
-		Metrics:       metricsH,
-		Storage:       storage,
->>>>>>> a1e50676
 	}).SetupWithManagerAndOptions(mgr, controllers.BucketReconcilerOptions{
 		MaxConcurrentReconciles: concurrent,
 	}); err != nil {
