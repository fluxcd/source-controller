/*
Copyright 2020 The Flux authors

Licensed under the Apache License, Version 2.0 (the "License");
you may not use this file except in compliance with the License.
You may obtain a copy of the License at

    http://www.apache.org/licenses/LICENSE-2.0

Unless required by applicable law or agreed to in writing, software
distributed under the License is distributed on an "AS IS" BASIS,
WITHOUT WARRANTIES OR CONDITIONS OF ANY KIND, either express or implied.
See the License for the specific language governing permissions and
limitations under the License.
*/

package main

import (
	"fmt"
	"net"
	"net/http"
	"os"
	"path/filepath"
	"strings"
	"time"

	"github.com/go-logr/logr"
	flag "github.com/spf13/pflag"
	"helm.sh/helm/v3/pkg/getter"
	"k8s.io/apimachinery/pkg/runtime"
	utilruntime "k8s.io/apimachinery/pkg/util/runtime"
	clientgoscheme "k8s.io/client-go/kubernetes/scheme"
	_ "k8s.io/client-go/plugin/pkg/client/auth/gcp"
	ctrl "sigs.k8s.io/controller-runtime"

	"github.com/fluxcd/pkg/runtime/client"
	helper "github.com/fluxcd/pkg/runtime/controller"
	"github.com/fluxcd/pkg/runtime/events"
	"github.com/fluxcd/pkg/runtime/leaderelection"
	"github.com/fluxcd/pkg/runtime/logger"
	"github.com/fluxcd/pkg/runtime/pprof"
	"github.com/fluxcd/pkg/runtime/probes"

	sourcev1 "github.com/fluxcd/source-controller/api/v1beta1"
	"github.com/fluxcd/source-controller/controllers"
	"github.com/fluxcd/source-controller/internal/helm"
	// +kubebuilder:scaffold:imports
)

const controllerName = "source-controller"

var (
	scheme   = runtime.NewScheme()
	setupLog = ctrl.Log.WithName("setup")
	getters  = getter.Providers{
		getter.Provider{
			Schemes: []string{"http", "https"},
			New:     getter.NewHTTPGetter,
		},
	}
)

func init() {
	utilruntime.Must(clientgoscheme.AddToScheme(scheme))

	utilruntime.Must(sourcev1.AddToScheme(scheme))
	// +kubebuilder:scaffold:scheme
}

func main() {
	var (
		metricsAddr           string
		eventsAddr            string
		healthAddr            string
		storagePath           string
		storageAddr           string
		storageAdvAddr        string
		azureCloudConfig      string
		concurrent            int
		requeueDependency     time.Duration
		watchAllNamespaces    bool
		helmIndexLimit        int64
		helmChartLimit        int64
		helmChartFileLimit    int64
		clientOptions         client.Options
		logOptions            logger.Options
		leaderElectionOptions leaderelection.Options
	)

	flag.StringVar(&metricsAddr, "metrics-addr", envOrDefault("METRICS_ADDR", ":8080"),
		"The address the metric endpoint binds to.")
	flag.StringVar(&eventsAddr, "events-addr", envOrDefault("EVENTS_ADDR", ""),
		"The address of the events receiver.")
	flag.StringVar(&healthAddr, "health-addr", ":9440", "The address the health endpoint binds to.")
	flag.StringVar(&storagePath, "storage-path", envOrDefault("STORAGE_PATH", ""),
		"The local storage path.")
	flag.StringVar(&storageAddr, "storage-addr", envOrDefault("STORAGE_ADDR", ":9090"),
		"The address the static file server binds to.")
	flag.StringVar(&storageAdvAddr, "storage-adv-addr", envOrDefault("STORAGE_ADV_ADDR", ""),
		"The advertised address of the static file server.")
	flag.IntVar(&concurrent, "concurrent", 2, "The number of concurrent reconciles per controller.")
	flag.BoolVar(&watchAllNamespaces, "watch-all-namespaces", true,
		"Watch for custom resources in all namespaces, if set to false it will only watch the runtime namespace.")
	flag.Int64Var(&helmIndexLimit, "helm-index-max-size", helm.MaxIndexSize,
		"The max allowed size in bytes of a Helm repository index file.")
	flag.Int64Var(&helmChartLimit, "helm-chart-max-size", helm.MaxChartSize,
		"The max allowed size in bytes of a Helm chart file.")
	flag.Int64Var(&helmChartFileLimit, "helm-chart-file-max-size", helm.MaxChartFileSize,
		"The max allowed size in bytes of a file in a Helm chart.")
	flag.DurationVar(&requeueDependency, "requeue-dependency", 30*time.Second,
		"The interval at which failing dependencies are reevaluated.")
	flag.StringVar(&azureCloudConfig, "azure-cloud-config",
		envOrDefault("AZURE_CLOUD_CONFIG", "/etc/kubernetes/azure.json"),
		"Azure cloud config file.")

	clientOptions.BindFlags(flag.CommandLine)
	logOptions.BindFlags(flag.CommandLine)
	leaderElectionOptions.BindFlags(flag.CommandLine)

	flag.Parse()

	ctrl.SetLogger(logger.NewLogger(logOptions))

	// Set upper bound file size limits Helm
	helm.MaxIndexSize = helmIndexLimit
	helm.MaxChartSize = helmChartLimit
	helm.MaxChartFileSize = helmChartFileLimit

	var eventRecorder *events.Recorder
	if eventsAddr != "" {
		var err error
		if eventRecorder, err = events.NewRecorder(eventsAddr, controllerName); err != nil {
			setupLog.Error(err, "unable to create event recorder")
			os.Exit(1)
		}
	}

	watchNamespace := ""
	if !watchAllNamespaces {
		watchNamespace = os.Getenv("RUNTIME_NAMESPACE")
	}

	restConfig := client.GetConfigOrDie(clientOptions)
	mgr, err := ctrl.NewManager(restConfig, ctrl.Options{
		Scheme:                        scheme,
		MetricsBindAddress:            metricsAddr,
		HealthProbeBindAddress:        healthAddr,
		Port:                          9443,
		LeaderElection:                leaderElectionOptions.Enable,
		LeaderElectionReleaseOnCancel: leaderElectionOptions.ReleaseOnCancel,
		LeaseDuration:                 &leaderElectionOptions.LeaseDuration,
		RenewDeadline:                 &leaderElectionOptions.RenewDeadline,
		RetryPeriod:                   &leaderElectionOptions.RetryPeriod,
		LeaderElectionID:              fmt.Sprintf("%s-leader-election", controllerName),
		Namespace:                     watchNamespace,
		Logger:                        ctrl.Log,
	})
	if err != nil {
		setupLog.Error(err, "unable to start manager")
		os.Exit(1)
	}

	probes.SetupChecks(mgr, setupLog)
	pprof.SetupHandlers(mgr, setupLog)

	eventsH := helper.MakeEvents(mgr, controllerName, eventRecorder)
	metricsH := helper.MustMakeMetrics(mgr)

	// NOTE: Temporarily, to be able to keep reconcilers-dev branches in sync.
	_ = eventsH

	if storageAdvAddr == "" {
		storageAdvAddr = determineAdvStorageAddr(storageAddr, setupLog)
	}
	storage := mustInitStorage(storagePath, storageAdvAddr, setupLog)

	if err = (&controllers.GitRepositoryReconciler{
		Client:                mgr.GetClient(),
		Scheme:                mgr.GetScheme(),
		Storage:               storage,
		EventRecorder:         mgr.GetEventRecorderFor(controllerName),
		ExternalEventRecorder: eventRecorder,
		MetricsRecorder:       metricsH.MetricsRecorder,
	}).SetupWithManagerAndOptions(mgr, controllers.GitRepositoryReconcilerOptions{
		MaxConcurrentReconciles:   concurrent,
		DependencyRequeueInterval: requeueDependency,
	}); err != nil {
		setupLog.Error(err, "unable to create controller", "controller", sourcev1.GitRepositoryKind)
		os.Exit(1)
	}
	if err = (&controllers.HelmRepositoryReconciler{
		Client:                mgr.GetClient(),
		Scheme:                mgr.GetScheme(),
		Storage:               storage,
		Getters:               getters,
		EventRecorder:         mgr.GetEventRecorderFor(controllerName),
		ExternalEventRecorder: eventRecorder,
		MetricsRecorder:       metricsH.MetricsRecorder,
	}).SetupWithManagerAndOptions(mgr, controllers.HelmRepositoryReconcilerOptions{
		MaxConcurrentReconciles: concurrent,
	}); err != nil {
		setupLog.Error(err, "unable to create controller", "controller", sourcev1.HelmRepositoryKind)
		os.Exit(1)
	}
	if err = (&controllers.HelmChartReconciler{
		Client:                mgr.GetClient(),
		Scheme:                mgr.GetScheme(),
		Storage:               storage,
		Getters:               getters,
		EventRecorder:         mgr.GetEventRecorderFor(controllerName),
		ExternalEventRecorder: eventRecorder,
		MetricsRecorder:       metricsH.MetricsRecorder,
	}).SetupWithManagerAndOptions(mgr, controllers.HelmChartReconcilerOptions{
		MaxConcurrentReconciles: concurrent,
	}); err != nil {
		setupLog.Error(err, "unable to create controller", "controller", sourcev1.HelmChartKind)
		os.Exit(1)
	}
	if err = (&controllers.BucketReconciler{
<<<<<<< HEAD
		Client:                mgr.GetClient(),
		Scheme:                mgr.GetScheme(),
		Storage:               storage,
		EventRecorder:         mgr.GetEventRecorderFor(controllerName),
		ExternalEventRecorder: eventRecorder,
		MetricsRecorder:       metricsRecorder,
		AzureCloudConfig:      azureCloudConfig,
=======
		Client:  mgr.GetClient(),
		Events:  eventsH,
		Metrics: metricsH,
		Storage: storage,
>>>>>>> 625f850d
	}).SetupWithManagerAndOptions(mgr, controllers.BucketReconcilerOptions{
		MaxConcurrentReconciles: concurrent,
	}); err != nil {
		setupLog.Error(err, "unable to create controller", "controller", "Bucket")
		os.Exit(1)
	}
	// +kubebuilder:scaffold:builder

	go func() {
		// Block until our controller manager is elected leader. We presume our
		// entire process will terminate if we lose leadership, so we don't need
		// to handle that.
		<-mgr.Elected()

		startFileServer(storage.BasePath, storageAddr, setupLog)
	}()

	setupLog.Info("starting manager")
	if err := mgr.Start(ctrl.SetupSignalHandler()); err != nil {
		setupLog.Error(err, "problem running manager")
		os.Exit(1)
	}
}

func startFileServer(path string, address string, l logr.Logger) {
	l.Info("starting file server")
	fs := http.FileServer(http.Dir(path))
	http.Handle("/", fs)
	err := http.ListenAndServe(address, nil)
	if err != nil {
		l.Error(err, "file server error")
	}
}

func mustInitStorage(path string, storageAdvAddr string, l logr.Logger) *controllers.Storage {
	if path == "" {
		p, _ := os.Getwd()
		path = filepath.Join(p, "bin")
		os.MkdirAll(path, 0777)
	}

	storage, err := controllers.NewStorage(path, storageAdvAddr, 5*time.Minute)
	if err != nil {
		l.Error(err, "unable to initialise storage")
		os.Exit(1)
	}

	return storage
}

func determineAdvStorageAddr(storageAddr string, l logr.Logger) string {
	// TODO(hidde): remove next MINOR prerelease as it can be passed in using
	//  Kubernetes' substitution.
	if os.Getenv("RUNTIME_NAMESPACE") != "" {
		svcParts := strings.Split(os.Getenv("HOSTNAME"), "-")
		return fmt.Sprintf("%s.%s",
			strings.Join(svcParts[:len(svcParts)-2], "-"), os.Getenv("RUNTIME_NAMESPACE"))
	}

	host, port, err := net.SplitHostPort(storageAddr)
	if err != nil {
		l.Error(err, "unable to parse storage address")
		os.Exit(1)
	}
	switch host {
	case "":
		host = "localhost"
	case "0.0.0.0":
		host = os.Getenv("HOSTNAME")
		if host == "" {
			hn, err := os.Hostname()
			if err != nil {
				l.Error(err, "0.0.0.0 specified in storage addr but hostname is invalid")
				os.Exit(1)
			}
			host = hn
		}
	}
	return net.JoinHostPort(host, port)
}

func envOrDefault(envName, defaultValue string) string {
	ret := os.Getenv(envName)
	if ret != "" {
		return ret
	}

	return defaultValue
}<|MERGE_RESOLUTION|>--- conflicted
+++ resolved
@@ -218,20 +218,11 @@
 		os.Exit(1)
 	}
 	if err = (&controllers.BucketReconciler{
-<<<<<<< HEAD
-		Client:                mgr.GetClient(),
-		Scheme:                mgr.GetScheme(),
-		Storage:               storage,
-		EventRecorder:         mgr.GetEventRecorderFor(controllerName),
-		ExternalEventRecorder: eventRecorder,
-		MetricsRecorder:       metricsRecorder,
-		AzureCloudConfig:      azureCloudConfig,
-=======
-		Client:  mgr.GetClient(),
-		Events:  eventsH,
-		Metrics: metricsH,
-		Storage: storage,
->>>>>>> 625f850d
+		Client:           mgr.GetClient(),
+		Events:           eventsH,
+		Metrics:          metricsH,
+		Storage:          storage,
+		AzureCloudConfig: azureCloudConfig,
 	}).SetupWithManagerAndOptions(mgr, controllers.BucketReconcilerOptions{
 		MaxConcurrentReconciles: concurrent,
 	}); err != nil {
