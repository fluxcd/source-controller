--- conflicted
+++ resolved
@@ -4,7 +4,7 @@
 kind: CustomResourceDefinition
 metadata:
   annotations:
-    controller-gen.kubebuilder.io/version: v0.4.1
+    controller-gen.kubebuilder.io/version: v0.7.0
   creationTimestamp: null
   name: buckets.source.toolkit.fluxcd.io
 spec:
@@ -233,13 +233,9 @@
                   type: object
                 type: array
               lastHandledReconcileAt:
-<<<<<<< HEAD
                 description: LastHandledReconcileAt holds the value of the most recent
                   reconcile request value, so a change of the annotation value can
                   be detected.
-=======
-                description: LastHandledReconcileAt holds the value of the most recent reconcile request value, so a change of the annotation value can be detected.
->>>>>>> a1e50676
                 type: string
               observedGeneration:
                 description: ObservedGeneration is the last observed generation.
